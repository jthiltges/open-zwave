<?xml version="1.0" encoding="utf-8"?>
<<<<<<< HEAD

<Product xmlns='https://github.com/OpenZWave/open-zwave' Revision="1">
=======
<Product xmlns='http://code.google.com/p/open-zwave/'>
    <!-- http://products.z-wavealliance.org/products/1885 -->
>>>>>>> e0892c54

    <!-- Configuration -->
    <CommandClass id="112">
        <Value type="list" genre="config" instance="1" index="1" label="LED behavior" value="0" size="1">
            <Help>Defines the behavior of the blue LED.</Help>
            <Item label="Night light" value="0"/>
            <Item label="On indicator" value="1"/>
        </Value>
    </CommandClass>

    <!-- Association Groups -->
    <CommandClass id="133">
        <Associations num_groups="1">
            <Group index="1" max_associations="5" label="Lifeline"/>
        </Associations>
    </CommandClass>
</Product><|MERGE_RESOLUTION|>--- conflicted
+++ resolved
@@ -1,12 +1,6 @@
 <?xml version="1.0" encoding="utf-8"?>
-<<<<<<< HEAD
-
 <Product xmlns='https://github.com/OpenZWave/open-zwave' Revision="1">
-=======
-<Product xmlns='http://code.google.com/p/open-zwave/'>
     <!-- http://products.z-wavealliance.org/products/1885 -->
->>>>>>> e0892c54
-
     <!-- Configuration -->
     <CommandClass id="112">
         <Value type="list" genre="config" instance="1" index="1" label="LED behavior" value="0" size="1">
