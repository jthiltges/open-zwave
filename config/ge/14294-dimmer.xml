--- conflicted
+++ resolved
@@ -1,13 +1,8 @@
 <?xml version="1.0" encoding="utf-8"?>
 <!-- GE(Jasco) 14294 Z-Wave Plus Dimmer Switch -->
-<<<<<<< HEAD
-<Product xmlns='https://github.com/OpenZWave/open-zwave' Revision="1">
 	<!-- Configuration Parameters - per
              http://products.z-wavealliance.org/products/1442 -->
-=======
-<Product xmlns='http://code.google.com/p/open-zwave/'>
-	<!-- Configuration Parameters - per https://products.z-wavealliance.org/products/2105 -->
->>>>>>> 793d1b8b
+<Product xmlns='https://github.com/OpenZWave/open-zwave' Revision="2">
 	<CommandClass id="112">
 		<Value type="list" index="3" genre="config" label="LED Light" min="0" max="2" value="0" size="1">
 			<Help>Sets when the LED on the switch is lit.</Help>
