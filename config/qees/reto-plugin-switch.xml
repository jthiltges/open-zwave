--- conflicted
+++ resolved
@@ -1,19 +1,13 @@
 <?xml version="1.0" encoding="utf-8"?>
-<<<<<<< HEAD
-<Product xmlns='https://github.com/OpenZWave/open-zwave' Revision="1">
+<Product xmlns='https://github.com/OpenZWave/open-zwave' Revision="2">
 
-  <!-- COMMAND_CLASS_SWITCH_MULTILEVEL. This class is in the list reported by the device, but it does not respond to requests -->
-  <CommandClass id="48" action="remove" />
+  	<!-- COMMAND_CLASS_SWITCH_MULTILEVEL. This class is in the list reported by the device, but it does not respond to requests -->
+  	<CommandClass id="48" action="remove" />
 
-=======
-<Product xmlns='http://code.google.com/p/open-zwave/'>
-	<!-- COMMAND_CLASS_SWITCH_MULTILEVEL. This class is in the list reported by the device, but it does not respond to requests -->
-	<CommandClass id="48" action="remove" />
 	<!-- Association Groups -->
 	<CommandClass id="133">
 		<Associations num_groups="1">
 			<Group index="1" max_associations="232" label="Lifeline"/>
 		</Associations>
 	</CommandClass>
->>>>>>> ae16a1b7
 </Product>
