--- conflicted
+++ resolved
@@ -1,10 +1,6 @@
 <?xml version="1.0" encoding="utf-8"?>
 <!-- Fakro ZWS12 Chain actuator 12VDC -->
-<<<<<<< HEAD
-<Product xmlns='https://github.com/OpenZWave/open-zwave' Revision="1">
-  <!-- Configuration -->  
-=======
-<Product xmlns='http://code.google.com/p/open-zwave/'>
+<Product xmlns='https://github.com/OpenZWave/open-zwave' Revision="2">
   <!-- Configuration -->
   <!--
   <CommandClass id="112">
@@ -59,8 +55,6 @@
     </Value>
   </CommandClass>
   -->
->>>>>>> ae16a1b7
-
   <!-- Association Groups -->
   <CommandClass id="133">
     <Associations num_groups="1">
