<?xml version="1.0" encoding="utf-8"?>
<ManufacturerSpecificData xmlns='https://github.com/OpenZWave/open-zwave' Revision="13">
	<Manufacturer id="0040" name="2B Electronics">
	</Manufacturer>
	<Manufacturer id="0098" name="2GIG Technologies">
		<Product type="3200" id="015e" name="CT50e Thermostat" config="2gig/ct50e.xml"/>
		<Product type="1e10" id="0158" name="CT30 Thermostat" config="2gig/ct30.xml"/>
		<Product type="1e12" id="015c" name="CT30 Thermostat" config="2gig/ct30.xml"/>
		<Product type="1e12" id="015e" name="CT30 Thermostat" config="2gig/ct30.xml"/>
		<Product type="2002" id="0100" name="CT32 Thermostat" config="2gig/ct32.xml"/>
		<Product type="5002" id="0100" name="CT80 Thermostat" config="2gig/ct80.xml"/>
		<Product type="5003" id="0109" name="CT80 Thermostat" config="2gig/ct80.xml"/>
		<Product type="6401" id="0105" name="CT100 Thermostat" config="2gig/ct100.xml"/>
		<Product type="6401" id="0107" name="CT100 Thermostat USA" config="2gig/ct100.xml"/>
		<Product type="6402" id="0100" name="CT100 Plus Thermostat" config="2gig/ct100.xml"/>
		<Product type="6402" id="0001" name="CT100 Plus Thermostat" config="2gig/ct100.xml"/>
		<Product type="6501" id="000c" name="CT101 Thermostat (Iris)" config="2gig/ct101.xml"/>
		<Product type="6501" id="000d" name="CT101 Thermostat" config="2gig/ct101.xml"/>
	</Manufacturer>
	<Manufacturer id="002a" name="3e Technologies">
	</Manufacturer>
	<Manufacturer id="0022" name="A-1 Components">
	</Manufacturer>
	<Manufacturer id="0001" name="ACT">
		<Product type="4349" id="3130" name="ZCS101 Serial Interface"/>
		<Product type="4952" id="3030" name="ZIR000 PIR Motion Sensor" config="act/zir010.xml"/>
		<Product type="4952" id="3330" name="ZIR010 PIR Motion Sensor" config="act/zir010.xml"/>
		<Product type="4952" id="3130" name="ZIR010 PIR Motion Sensor" config="act/zir010.xml"/>
		<Product type="4450" id="3030" name="ZDP100 Plugin Lamp Module"/>
		<Product type="4457" id="3033" name="ZDW103 Wall Dimmer Module" config="act/zdw103.xml"/>
		<Product type="4457" id="3330" name="ZDW230 Wall Dimmer Module"/>
		<Product type="4457" id="3332" name="ZDW232 Wall Dimmer Module" config="act/zdw232.xml"/>
		<Product type="444d" id="3330" name="ZDM230 Wall Dimmer Module" config="act/zdm230.xml"/>
		<Product type="5250" id="3030" name="ZRP100 Plugin Appliance Module"/>
		<Product type="5250" id="3130" name="ZRP110 Exterior Appliance Module" config="act/zrp110.xml"/>
		<Product type="5257" id="3330" name="ZRW230 Wall Appliance Module"/>
		<Product type="5246" id="3133" name="LFM-20 Relay Fixture Module" config="act/lfm20.xml"/>
		<Product type="5257" id="3033" name="ZRW103 Wall Switch Module" config="act/zrw103.xml"/>
		<Product type="524d" id="3330" name="ZRM230 Wall Appliance Module"/>
		<Product type="5457" id="3330" name="ZTW230 Wall Transmitter Module"/>
		<Product type="544d" id="3330" name="ZTM230 Wall Transmitter Module"/>
	</Manufacturer>
	<Manufacturer id="0086" name="Aeotec">
		<Product type="0000" id="0000" name="Z-Wave Extender"/>
		<Product type="0001" id="0001" name="Z-Stick"/>
		<Product type="0001" id="0002" name="DSA02203 Z-Stick S2"/>
		<Product type="0002" id="0001" name="DSA02203 Z-Stick S2"/>
		<Product type="0001" id="0007" name="DSA07203 Z-Stick Lite"/>
		<Product type="0001" id="0003" name="DSA03202 Minimote" config="aeotec/dsa03202.xml"/>
		<Product type="0001" id="0016" name="DSA22 Key Fob" config="aeotec/dsa22.xml"/>
		<Product type="0001" id="0026" name="DSA38 Panic Button" config="aeotec/dsa38.xml"/>
		<Product type="0002" id="0005" name="DSB05 Multisensor" config="aeotec/dsb05.xml"/>
		<Product type="0002" id="001c" name="DSB28 Home Energy Meter (2nd Edition)" config="aeotec/dsb28.xml"/>
		<Product type="0002" id="001d" name="DSB29 Door/Window Sensor (2nd Edition)" config="aeotec/dsb29.xml"/>
		<Product type="0002" id="002d" name="DSB45 Water Sensor" config="aeotec/dsb45.xml" />
		<Product type="0002" id="0036" name="DSB54 Recessed Door Sensor" config="aeotec/dsb54.xml"/>
		<Product type="0002" id="0004" name="DSB04100 Door/Window Sensor" config="aeotec/dsb04100.xml"/>
		<Product type="0002" id="0009" name="DSB09104 Home Energy Meter" config="aeotec/dsb09104.xml"/>
		<Product type="0003" id="000a" name="DSC10 Heavy-Duty Smart Switch" config="aeotec/dsc10.xml"/>
		<Product type="0003" id="000b" name="DSC11 Smart Strip" config="aeotec/dsc11.xml"/>
		<Product type="0003" id="0018" name="DSC24 Smart Switch (2nd Edition)" config="aeotec/dsc24.xml"/>
		<Product type="0003" id="0006" name="DSC06106 Smart Energy Switch" config="aeotec/dsc06106.xml"/>
		<Product type="0003" id="0008" name="DSC08101 Smart Energy Illuminator" config="aeotec/dsc08101.xml"/>
		<Product type="0003" id="000c" name="DSC12104 Micro Smart Energy Switch" config="aeotec/dsc12104.xml"/>
		<Product type="0003" id="000d" name="DSC13104 Micro Smart Energy Illuminator" config="aeotec/dsc13104.xml"/>
		<Product type="0003" id="000e" name="DSC14104 Micro Motor Controller" config="aeotec/dsc14104.xml"/>
		<Product type="0003" id="0012" name="DSC18103 Micro Smart Switch (2nd Edition)" config="aeotec/dsc18103.xml" />
		<Product type="0003" id="0013" name="DSC19103 Micro Smart Dimmer (2nd Edition)" config="aeotec/dsc19103.xml" />
		<Product type="0003" id="001a" name="DSC26103 Micro Switch (2nd Edition)" config="aeotec/dsc26103.xml"/>
		<Product type="0003" id="001b" name="DSC27103 Micro Dimmer (2nd Edition)" config="aeotec/dsc27103.xml"/>
		<Product type="0003" id="0011" name="DSC35103 Micro Double Switch" config="aeotec/dsc35103.xml"/>
		<Product type="0004" id="0025" name="DSD37 Range Extender" config="aeotec/dsd37.xml" />
		<!-- EU-market products start with type prefix "00" -->
		<!-- US-market products start with type prefix "01" -->
		<!-- AU-market products start with type prefix "02" -->
		<!-- JP-market products start with type prefix "0A" -->
		<!-- CN-market products start with type prefix "1D" -->
		<!-- RU-market products start with type prefix "1A" -->
		<Product type="0004" id="0038" name="ZW056 Doorbell Gen5" config="aeotec/zw056.xml" />
		<Product type="0104" id="0038" name="ZW056 Doorbell Gen5" config="aeotec/zw056.xml" />
		<Product type="0204" id="0038" name="ZW056 Doorbell Gen5" config="aeotec/zw056.xml" />
		<Product type="0304" id="0038" name="ZW056 Doorbell Gen5" config="aeotec/zw056.xml" />
		<Product type="0904" id="0038" name="ZW056 Doorbell Gen5" config="aeotec/zw056.xml" />
		<Product type="1D04" id="0038" name="ZW056 Doorbell Gen5" config="aeotec/zw056.xml" />
		<Product type="1A04" id="0038" name="ZW056 Doorbell Gen5" config="aeotec/zw056.xml" />
		<Product type="0A04" id="0038" name="ZW056 Doorbell Gen5" config="aeotec/zw056.xml" />
		<Product type="0003" id="003e" name="ZW062 Garage Door Controller" config="aeotec/zw062.xml" />
		<Product type="0103" id="003e" name="ZW062 Garage Door Controller" config="aeotec/zw062.xml" />
		<Product type="0203" id="003e" name="ZW062 Garage Door Controller" config="aeotec/zw062.xml" />
		<Product type="0002" id="004a" name="ZW074 MultiSensor Gen5" config="aeotec/zw074.xml"/>
		<Product type="0102" id="004a" name="ZW074 MultiSensor Gen5" config="aeotec/zw074.xml"/>
		<Product type="0202" id="004a" name="ZW074 MultiSensor Gen5" config="aeotec/zw074.xml"/>
		<Product type="0003" id="004b" name="ZW075 Smart Switch Gen5" config="aeotec/zw075.xml"/>
		<Product type="0103" id="004b" name="ZW075 Smart Switch Gen5" config="aeotec/zw075.xml"/>
		<Product type="0203" id="004b" name="ZW075 Smart Switch Gen5" config="aeotec/zw075.xml"/>
		<Product type="0003" id="004e" name="ZW078 Heavy Duty Smart Switch Gen5" config="aeotec/zw078.xml" />
		<Product type="0103" id="004e" name="ZW078 Heavy Duty Smart Switch Gen5" config="aeotec/zw078.xml" />
		<Product type="0203" id="004e" name="ZW078 Heavy Duty Smart Switch Gen5" config="aeotec/zw078.xml" />
		<Product type="0004" id="0050" name="ZW080 Siren Gen5" config="aeotec/zw080.xml"/>
		<Product type="0104" id="0050" name="ZW080 Siren Gen5" config="aeotec/zw080.xml"/>
		<Product type="0204" id="0050" name="ZW080 Siren Gen5" config="aeotec/zw080.xml"/>
		<Product type="0001" id="0058" name="ZW088 Key Fob Gen5" config="aeotec/zw088.xml"/>
		<Product type="0101" id="0058" name="ZW088 Key Fob Gen5" config="aeotec/zw088.xml"/>
		<Product type="0201" id="0058" name="ZW088 Key Fob Gen5" config="aeotec/zw088.xml"/>
		<Product type="0002" id="0059" name="ZW089 Recessed Door Sensor Gen5" config="aeotec/zw089.xml"/>
		<Product type="0102" id="0059" name="ZW089 Recessed Door Sensor Gen5" config="aeotec/zw089.xml"/>
		<Product type="0202" id="0059" name="ZW089 Recessed Door Sensor Gen5" config="aeotec/zw089.xml"/>
		<Product type="0001" id="005a" name="ZW090 Z-Stick Gen5 EU" config="aeotec/zw090.xml"/>
		<Product type="0101" id="005a" name="ZW090 Z-Stick Gen5 US" config="aeotec/zw090.xml"/>
		<Product type="0201" id="005a" name="ZW090 Z-Stick Gen5 AU" config="aeotec/zw090.xml"/>
		<Product type="0001" id="005c" name="ZW092 Z-Stick Lite Gen5 EU"/>
		<Product type="0101" id="005c" name="ZW092 Z-Stick Lite Gen5 US"/>
		<Product type="0201" id="005c" name="ZW092 Z-Stick Lite Gen5 AU"/>
		<Product type="0002" id="005f" name="ZW095 Home Energy Meter Gen5" config="aeotec/zw095.xml" />
		<Product type="0102" id="005f" name="ZW095 Home Energy Meter Gen5" config="aeotec/zw095.xml" />
		<Product type="0202" id="005f" name="ZW095 Home Energy Meter Gen5" config="aeotec/zw095.xml" />
		<Product type="0003" id="0060" name="ZW096 Smart Switch 6" config="aeotec/zw096.xml" />
		<Product type="0103" id="0060" name="ZW096 Smart Switch 6" config="aeotec/zw096.xml" />
		<Product type="0203" id="0060" name="ZW096 Smart Switch 6" config="aeotec/zw096.xml" />
		<Product type="0002" id="0061" name="ZW097 Dry Contact Sensor Gen5" config="aeotec/zw097.xml" />
		<Product type="0102" id="0061" name="ZW097 Dry Contact Sensor Gen5" config="aeotec/zw097.xml" />
		<Product type="0202" id="0061" name="ZW097 Dry Contact Sensor Gen5" config="aeotec/zw097.xml" />
		<Product type="0003" id="0062" name="ZW098 LED Bulb" config="aeotec/zw098.xml" />
		<Product type="0103" id="0062" name="ZW098 LED Bulb" config="aeotec/zw098.xml" />
		<Product type="0203" id="0062" name="ZW098 LED Bulb" config="aeotec/zw098.xml" />
		<Product type="0003" id="0063" name="ZW099 Smart Dimmer 6" config="aeotec/zw099.xml" />
		<Product type="0103" id="0063" name="ZW099 Smart Dimmer 6" config="aeotec/zw099.xml" />
		<Product type="0203" id="0063" name="ZW099 Smart Dimmer 6" config="aeotec/zw099.xml" />
		<Product type="1D03" id="0063" name="ZW099 Smart Dimmer 6" config="aeotec/zw099.xml" />
		<Product type="0002" id="0064" name="ZW100 MultiSensor 6" config="aeotec/zw100.xml" />
		<Product type="0102" id="0064" name="ZW100 MultiSensor 6" config="aeotec/zw100.xml" />
		<Product type="0202" id="0064" name="ZW100 MultiSensor 6" config="aeotec/zw100.xml" />
		<Product type="1A02" id="0064" name="ZW100 MultiSensor 6" config="aeotec/zw100.xml" />
		<Product type="0003" id="006f" name="ZW111 Nano Dimmer" config="aeotec/zw111.xml"/>
		<Product type="0103" id="006f" name="ZW111 Nano Dimmer" config="aeotec/zw111.xml"/>
		<Product type="0203" id="006f" name="ZW111 Nano Dimmer" config="aeotec/zw111.xml"/>
		<Product type="1d03" id="006f" name="ZW111 Nano Dimmer" config="aeotec/zw111.xml"/>
		<Product type="0002" id="0070" name="ZW112 Door Window Sensor 6" config="aeotec/zw112.xml" />
		<Product type="0102" id="0070" name="ZW112 Door Window Sensor 6" config="aeotec/zw112.xml" />
		<Product type="0202" id="0070" name="ZW112 Door Window Sensor 6" config="aeotec/zw112.xml" />
		<Product type="0003" id="0074" name="ZW116 Nano Switch" config="aeotec/zw116.xml"/>
		<Product type="0103" id="0074" name="ZW116 Nano Switch" config="aeotec/zw116.xml"/>
		<Product type="0203" id="0074" name="ZW116 Nano Switch" config="aeotec/zw116.xml"/>
		<Product type="1d03" id="0074" name="ZW116 Nano Switch" config="aeotec/zw116.xml"/>
		<Product type="0004" id="0075" name="ZW117 Range Extender 6" config="aeotec/zw117.xml"/>
		<Product type="0104" id="0075" name="ZW117 Range Extender 6" config="aeotec/zw117.xml"/>
		<Product type="0204" id="0075" name="ZW117 Range Extender 6" config="aeotec/zw117.xml"/>
		<Product type="1D04" id="0075" name="ZW117 Range Extender 6" config="aeotec/zw117.xml"/>
		<Product type="0002" id="0078" name="ZW120 Door Window Sensor Gen5" config="aeotec/zw120.xml" />
		<Product type="0102" id="0078" name="ZW120 Door Window Sensor Gen5" config="aeotec/zw120.xml" />
		<Product type="0202" id="0078" name="ZW120 Door Window Sensor Gen5" config="aeotec/zw120.xml" />
		<Product type="0003" id="0079" name="ZW121 LED Strip" config="aeotec/zw121.xml"/>
		<Product type="0103" id="0079" name="ZW121 LED Strip" config="aeotec/zw121.xml"/>
		<Product type="0203" id="0079" name="ZW121 LED Strip" config="aeotec/zw121.xml"/>
		<Product type="0A03" id="0079" name="ZW121 LED Strip" config="aeotec/zw121.xml"/>
		<Product type="0002" id="007a" name="ZW122 Water Sensor 6" config="aeotec/zw122.xml"/>
		<Product type="0102" id="007a" name="ZW122 Water Sensor 6" config="aeotec/zw122.xml"/>
		<Product type="0202" id="007a" name="ZW122 Water Sensor 6" config="aeotec/zw122.xml"/>
		<Product type="0A02" id="007a" name="ZW122 Water Sensor 6" config="aeotec/zw122.xml"/>
		<Product type="0002" id="0081" name="ZW129 WallMote Duo" config="aeotec/zw129.xml"/>
		<Product type="0102" id="0081" name="ZW129 WallMote Duo" config="aeotec/zw129.xml"/>
		<Product type="0202" id="0081" name="ZW129 WallMote Duo" config="aeotec/zw129.xml"/>
		<Product type="1D02" id="0081" name="ZW129 WallMote Duo" config="aeotec/zw129.xml"/>
		<Product type="0002" id="0082" name="ZW130 WallMote Quad" config="aeotec/zw130.xml"/>
		<Product type="0102" id="0082" name="ZW130 WallMote Quad" config="aeotec/zw130.xml"/>
		<Product type="0202" id="0082" name="ZW130 WallMote Quad" config="aeotec/zw130.xml"/>
		<Product type="1D02" id="0082" name="ZW130 WallMote Quad" config="aeotec/zw130.xml"/>
		<Product type="0003" id="0084" name="ZW132 Dual Nano Switch" config="aeotec/zw132.xml"/>
		<Product type="0103" id="0084" name="ZW132 Dual Nano Switch" config="aeotec/zw132.xml"/>
		<Product type="0203" id="0084" name="ZW132 Dual Nano Switch" config="aeotec/zw132.xml"/>
		<Product type="1d03" id="0084" name="ZW132 Dual Nano Switch" config="aeotec/zw132.xml"/>
		<Product type="0003" id="008b" name="ZW139 Nano Switch" config="aeotec/zw139.xml"/>
		<Product type="0103" id="008b" name="ZW139 Nano Switch" config="aeotec/zw139.xml"/>
		<Product type="0203" id="008b" name="ZW139 Nano Switch" config="aeotec/zw139.xml"/>
		<Product type="1d03" id="008b" name="ZW139 Nano Switch" config="aeotec/zw139.xml"/>
		<Product type="0003" id="008c" name="ZW140 Dual Nano Switch" config="aeotec/zw140.xml"/>
		<Product type="0103" id="008c" name="ZW140 Dual Nano Switch" config="aeotec/zw140.xml"/>
		<Product type="0203" id="008c" name="ZW140 Dual Nano Switch" config="aeotec/zw140.xml"/>
		<Product type="1d03" id="008c" name="ZW140 Dual Nano Switch" config="aeotec/zw140.xml"/>
		<Product type="0003" id="008d" name="ZW141 Nano Shutter" config="aeotec/zw141.xml"/>
		<Product type="0103" id="008d" name="ZW141 Nano Shutter" config="aeotec/zw141.xml"/>
		<Product type="0203" id="008d" name="ZW141 Nano Shutter" config="aeotec/zw141.xml"/>
	</Manufacturer>
	<Manufacturer id="0371" name="Aeotec">
		<Product type="0003" id="0001" name="ZWA001 LED Bulb 6 Multi-White" config="aeotec/zwa001.xml"/>
		<Product type="0103" id="0001" name="ZWA001 LED Bulb 6 Multi-White" config="aeotec/zwa001.xml"/>
		<Product type="0003" id="0002" name="ZWA002 LED Bulb 6 Multi-Color" config="aeotec/zwa002.xml"/>
		<Product type="0103" id="0002" name="ZWA002 LED Bulb 6 Multi-Color" config="aeotec/zwa002.xml"/>
		<Product type="0002" id="0003" name="ZWA003 NanoMote Quad" config="aeotec/zwa003.xml"/>
		<Product type="0102" id="0003" name="ZWA003 NanoMote Quad" config="aeotec/zwa003.xml"/>
		<Product type="0002" id="0004" name="ZWA004 NanoMote One" config="aeotec/zwa004.xml"/>
		<Product type="0102" id="0004" name="ZWA004 NanoMote One" config="aeotec/zwa004.xml"/>
		<Product type="0002" id="0005" name="ZWA005 TriSensor" config="aeotec/zwa005.xml"/>
		<Product type="0102" id="0005" name="ZWA005 TriSensor" config="aeotec/zwa005.xml"/>
	</Manufacturer>
	<Manufacturer id="0111" name="Airline Mechanical">
		<Product type="8200" id="0200" name="ZDS-100"/>
	</Manufacturer>
	<Manufacturer id="0094" name="Alarm.com">
	</Manufacturer>
	<Manufacturer id="0029" name="Asia Heading">
	</Manufacturer>
	<Manufacturer id="0129" name="Assa Abloy">
		<Product type="0001" id="0000" name="Yale Touchscreen Lever (YRL220)" config="assa_abloy/TouchLever.xml"/>
		<Product type="0002" id="0000" name="Yale Touchscreen Deadbolt (YRD220)" config="assa_abloy/TouchDeadbolt.xml" />
		<Product type="0002" id="0209" name="Yale Key Free Touchscreen Deadbolt (YRD240)" config="assa_abloy/TouchDeadbolt.xml"/>
		<Product type="8002" id="0600" name="Yale Key Free Touchscreen Deadbolt (YRD446)" config="assa_abloy/TouchDeadbolt.xml"/>
		<Product type="8002" id="1000" name="Yale Key Free Touchscreen Deadbolt (YRD446)" config="assa_abloy/TouchDeadbolt.xml"/>
		<Product type="0002" id="0800" name="Yale Touchscreen Deadbolt (YRD120)" config="assa_abloy/TouchDeadbolt.xml" />
		<Product type="0003" id="0409" name="Yale Push Button Lever Lock (YRL210)" config="assa_abloy/PushButtonLever.xml"/>
		<Product type="0003" id="0800" name="Yale Push Button Lever Lock (YRL210)" config="assa_abloy/PushButtonLever.xml"/>
		<Product type="0004" id="0000" name="Yale Push Button Deadbolt (YRD210)" config="assa_abloy/PushButtonDeadbolt.xml"/>
		<Product type="0004" id="0209" name="Yale Push Button Deadbolt (YRD210)" config="assa_abloy/PushButtonDeadbolt.xml"/>
		<Product type="8004" id="0600" name="Yale Push Button Deadbolt (YRD210)" config="assa_abloy/PushButtonDeadbolt.xml"/>
		<Product type="0004" id="0800" name="Yale Push Button Deadbolt (YRD110)" config="assa_abloy/PushButtonDeadbolt.xml"/>
		<Product type="0006" id="0000" name="Yale Key Free Touchscreen Deadbolt (YRD240)" config="assa_abloy/TouchDeadbolt.xml"/>
		<Product type="0007" id="0000" name="Yale Keyless Connected Smart Lock (YSL)" config="assa_abloy/KeyfreeConnected.xml"/>
		<Product type="1bef" id="9230" name="Yale Keyless Connected Smart Lock (YSL)" config="assa_abloy/KeyfreeConnected.xml"/>
		<Product type="6600" id="0002" name="Yale Conexis L1 (SD-L1000-CH)" config="assa_abloy/ConexisL1.xml"/>
		<Product type="0007" id="0001" name="Keyless Connected (YD-01-CON)" config="assa_abloy/KeyfreeConnected-plus.xml"/>
		<Product type="0006" id="0001" name="Yale Keyfree Connected Smart Lock (YKFCON)" config="assa_abloy/KeyfreeConnected-plus.xml"/>
		<Product type="0600" id="0000" name="Yale Keyfree Connected Smart Lock (YKFCON)" config="assa_abloy/KeyfreeConnected-plus.xml"/>
		<Product type="8001" id="0b00" name="Yale nexTouch Wireless Push Button (NTB610)" config="assa_abloy/nexTouch.xml"/>
		<Product type="8003" id="0b00" name="Yale nexTouch Wireless Push Button (NTB620)" config="assa_abloy/nexTouch.xml"/>
	</Manufacturer>
	<Manufacturer id="005d" name="Aspalis">
		<Product type="0202" id="0511" name="Plugin Lamp Module"/>
	</Manufacturer>
	<Manufacturer id="002b" name="Atech">
	</Manufacturer>
	<Manufacturer id="033f" name="August">
		<Product type="0001" id="0001" name="ASL-03 Smart Lock" config="august/asl-03.xml"/>
	</Manufacturer>
	<Manufacturer id="0018" name="Balboa Inst.">
	</Manufacturer>
	<Manufacturer id="008a" name="BeNext">
		<Product type="0001" id="0100" name="myGate"/>
		<Product type="0002" id="0100" name="myDisplay"/>
		<Product type="0003" id="0100" name="MoLiTe Sensor" config="BeNext/Molite.xml"/>
		<Product type="0003" id="0101" name="DHS-ZW-SNMT-01 Multi Sensor" config="BeNext/Molite.xml"/>
		<Product type="0004" id="0100" name="Door Sensor" config="BeNext/DoorSensor.xml"/>
		<Product type="0004" id="0101" name="Door Sensor" config="BeNext/DoorSensor.xml"/>
		<Product type="0005" id="0101" name="Alarm Sound" config="BeNext/AlarmSound.xml"/>
		<Product type="0006" id="0101" name="Energy Switch" config="BeNext/EnergySwitch.xml"/>
		<Product type="0006" id="0200" name="Energy Switch" config="BeNext/EnergySwitch.xml"/>
		<Product type="0007" id="0100" name="Tag Reader" config="BeNext/TagReader.xml"/>
		<Product type="0007" id="0101" name="Tag Reader" config="BeNext/TagReader.xml"/>
		<Product type="0007" id="0200" name="Tag Reader 500" config="BeNext/TagReader500.xml"/>
		<Product type="0008" id="0101" name="Power Switch"/>
		<Product type="000d" id="0100" name="Built-in Dimmer" config="BeNext/BuiltinDimmer.xml"/>
		<Product type="0014" id="0100" name="Panic Button" config="BeNext/PanicButton.xml"/>
		<Product type="0014" id="0101" name="Panic Button" config="BeNext/PanicButton.xml"/>
		<Product type="0015" id="0101" name="Panic Watch" config="BeNext/PanicWatch.xml"/>
		<Product type="0017" id="0100" name="Scene Controller" config="BeNext/SceneController.xml"/>
		<Product type="0018" id="0100" name="Plug-in Dimmer" config="BeNext/PluginDimmer.xml"/>
		<Product type="001e" id="0001" name="1Pole Switch" config="BeNext/1poleswitch.xml"/>
		<Product type="001f" id="0001" name="2Pole Switch" config="BeNext/2poleswitch.xml"/>
		<Product type="0020" id="0001" name="Energy Switch plus" config="BeNext/EnergySwitch.xml"/>
		<Product type="0021" id="0001" name="Heating Control" config="BeNext/HeatingControl.xml"/>
		<Product type="0021" id="0100" name="Heating Control" config="BeNext/HeatingControl.xml"/>
		<Product type="0021" id="0102" name="Heating Control" config="BeNext/HeatingControl.xml"/>
		<Product type="002f" id="0100" name="P1 Dongle" config="BeNext/P1dongle.xml"/>
	</Manufacturer>
	<Manufacturer id="002c" name="BeSafer">
	</Manufacturer>
	<Manufacturer id="0023" name="Boca Devices">
	</Manufacturer>
	<Manufacturer id="002d" name="Broadband Energy">
	</Manufacturer>
	<Manufacturer id="0145" name="Buffalo">
		<Product type="0001" id="0004" name="HW-100V15A-ZW Measure Power Monitor"/>
	</Manufacturer>
	<Manufacturer id="0026" name="BuLogics">
	</Manufacturer>
	<Manufacturer id="002e" name="Carrier">
	</Manufacturer>
	<Manufacturer id="0011" name="CasaWorks">
	</Manufacturer>
	<Manufacturer id="0116" name="Chromagic Technologies Corporation">
		<Product type="0001" id="0001" name="HSCP02 Motion Detector" config="everspring/hsp02.xml"/>
		<Product type="0002" id="0001" name="HSM02 Mini Door/Window Detector" config="everspringct/hsm02.xml" />
		<Product type="0010" id="0001" name="HAC01 Remote Button"/>
	</Manufacturer>
	<Manufacturer id="002f" name="Color Kinetics">
	</Manufacturer>
	<Manufacturer id="0179" name="ConnectHome">
		<Product type="0001" id="0001" name="CH-201 Thermostat"/>
	</Manufacturer>
	<Manufacturer id="0019" name="ControlThink">
	</Manufacturer>
	<Manufacturer id="0015" name="ConvergeX">
	</Manufacturer>
	<Manufacturer id="001a" name="Cooper">
		<Product type="4441" id="0000" name="RF9542-Z Accessory Dimmer" config="cooper/RF9542-Z.xml"/>
		<Product type="4449" id="0002" name="RF9534DS Wall Dimmer Module"/>
		<Product type="4449" id="0101" name="RF9540-N All Load Dimmer Light Switch" config="cooper/RF9540-N.xml"/>
		<Product type="5244" id="0000" name="RF9505-T Split Control Duplex Receptacle" config="cooper/RF9505-T.xml"/>
		<Product type="534c" id="0000" name="RF9501 Light Switch" config="cooper/RF9501.xml"/>
		<Product type="5352" id="0000" name="RF9517 Accessory Light Switch" config="cooper/RF9517.xml"/>
		<Product type="574d" id="0000" name="RFWC5/RFWDC Scene Controller" config="cooper/RFWC5.xml"/>
	</Manufacturer>
	<Manufacturer id="009d" name="Coventive">
	</Manufacturer>
	<Manufacturer id="0020" name="Cyberhouse">
	</Manufacturer>
	<Manufacturer id="0030" name="Cytech Tech">
		<Product type="0001" id="0001" name="Comfort 9000 with UCM/Zwave"/>
	</Manufacturer>
	<Manufacturer id="0108" name="D-Link Corporation">
		<Product type="0002" id="000e" name="DCH-Z110 Door/Window 3 in 1 sensor" config="dlink/dch-z110.xml"/>
		<Product type="0002" id="000d" name="DCH-Z120 PIR/Motion 3 in 1 sensor" config="dlink/dch-z120.xml"/>
		<Product type="0004" id="000a" name="DCH-Z510 Siren" config="dlink/dch-z510.xml"/>
	</Manufacturer>
	<Manufacturer id="0002" name="Danfoss">
		<Product type="0003" id="8010" name="RS Room Sensor" config="danfoss/rsroom.xml"/>
		<Product type="8003" id="8001" name="RS Room Sensor" config="danfoss/rsroom.xml"/>
		<Product type="0005" id="0175" name="Devolo Home Control Radiator Thermostat" config="danfoss/z.xml"/>
		<Product type="0005" id="0003" name="Z Thermostat" config="danfoss/z.xml"/>
		<Product type="0005" id="0004" name="Z Thermostat 014G0013" config="danfoss/z.xml"/>
		<Product type="0064" id="0001" name="RA Plus-W Radiator Thermostat"/>
		<Product type="0115" id="a010" name="Popp Radiator Thermostat" config="danfoss/z.xml"/>
		<Product type="8004" id="2000" name="RXZ3 RF relay Switching Unit"/>
		<Product type="8005" id="0001" name="Living Connect Radiator Thermostat" config="danfoss/living.xml"/>
	</Manufacturer>
	<Manufacturer id="0031" name="Destiny Networks">
	</Manufacturer>
	<Manufacturer id="0175" name="Devolo home Control">
		<Product type="0001" id="0011" name="Metering Plug MT02646" config="devolo/mt2646.xml"/>
		<Product type="0001" id="0012" name="Smart Metering Plug MT02792" config="devolo/mt02792.xml"/>
		<Product type="0002" id="000e" name="Door/Window Contact MT02648" config="devolo/mt02648.xml"/>
		<Product type="0002" id="0020" name="Humidity Sensor MT02755" config="devolo/mt02755.xml"/>
		<Product type="0002" id="0021" name="Flood Sensor MT02756" config="devolo/mt2756.xml"/>
		<Product type="0002" id="000d" name="Motion Sensor MT02647" config="devolo/mt2647.xml"/>
		<Product type="0003" id="8010" name="Thermostats RS 014G0159" config="devolo/rs014G0159.xml"/>
		<Product type="0004" id="000a" name="Siren MT02758" config="devolo/mt02758.xml"/>
		<Product type="0005" id="0175" name="Thermostats Danfoss Connect Z" config="devolo/connectz.xml"/>
		<Product type="0100" id="0101" name="Scene Switch MT2652" config="devolo/mt2652.xml" />
		<Product type="0100" id="0102" name="Key MT2653" config="devolo/mt2653.xml" />
		<Product type="2004" id="2004" name="Smoke Detector MT2651" config="devolo/mt2651.xml" />
	</Manufacturer>
	<Manufacturer id="0103" name="DiehlControls">
		<Product type="0002" id="0002" name="Dimmer Actuator"/>
	</Manufacturer>
	<Manufacturer id="0050" name="Digital 5">
	</Manufacturer>
	<Manufacturer id="021f" name="Dome">
		<Product type="0003" id="0002" name="Water Shut-Off Valve" config="dome/0002.xml"/>
		<Product type="0003" id="0083" name="Motion Detector" config="dome/0083.xml"/>
		<Product type="0003" id="0085" name="Leak Sensor" config="dome/0085.xml"/>
		<Product type="0003" id="0086" name="Mouser" config="dome/0086.xml"/>
		<Product type="0003" id="0087" name="On/Off Plug-In Switch" config="dome/0087.xml"/>
		<Product type="0003" id="0088" name="Siren" config="dome/0088.xml"/>
		<Product type="0003" id="0101" name="Door/Window Sensor" config="dome/0101.xml"/>
		<Product type="0003" id="0201" name="Door/Window Sensor Pro" config="dome/0201.xml"/>
	</Manufacturer>
	<Manufacturer id="020e" name="Domitech">
		<Product type="4c42" id="3134" name="Smart LED Retrofit Kit ZE27EU" config="domitech/ze27eu.xml"/>
		<Product type="4c42" id="3135" name="Smart LED Light Bulb ZB22UK" config="domitech/zb22uk.xml"/>
	</Manufacturer>
	<Manufacturer id="021c" name="Domux">
		<Product type="0168" id="0168" name="Door Sensor DX1DS-Z" config="domux/DX1DS-Z.xml"/>
		<Product type="8001" id="1000" name="Motion Sensor DX1MS-Z" config="domux/DX1MS-Z.xml"/>
		<Product type="8002" id="1000" name="Smart Smoke Sensor DX1SA-Z" config="domux/DX1SA-Z.xml"/>
		<Product type="8003" id="1000" name="Combustible Gas Sensor DX1CG-Z" config="domux/DX1CG-Z.xml"/>
		<Product type="8004" id="1000" name="Water Leakage Sensor DX1WL-Z" config="domux/DX1WL-Z.xml"/>
		<Product type="8005" id="1000" name="CO Sensor DX1CA-Z" config="domux/DX1CA-Z.xml"/>
		<Product type="8006" id="1000" name="Smart Metering Plug DX2SK-Z" config="domux/DX2SK-Z.xml"/>
		<Product type="8007" id="1000" name="Temperature Humidity Sensor DX1HT-Z" config="domux/DX1HT-Z.xml"/>
		<Product type="8008" id="1000" name="Smart Plug DX2SK-Z" config="domux/DX2SK-Z.xml"/>
	</Manufacturer>
	<Manufacturer id="0184" name="Dragon Tech">
		<Product type="4447" id="3034" name="In Wall Dimmer" config="dragontech/wd-100.xml" />
	</Manufacturer>
	<Manufacturer id="0012" name="E Housekeeper">
		<Product type="0001" id="0001" name="Switchkeeper Plug-in Appliance Module"/>
	</Manufacturer>
	<Manufacturer id="014a" name="Ecolink">
		<Product type="0001" id="0001" name="Motion Sensor" config="ecolink/sensor.xml"/>
		<Product type="0001" id="0002" name="Door/Window Sensor" config="ecolink/doorwindow.xml"/>
		<Product type="0001" id="0003" name="Tilt Sensor" config="ecolink/sensor.xml"/>
		<Product type="0004" id="0001" name="Motion Detector" config="ecolink/motion.xml"/>
		<Product type="0004" id="0002" name="Door/Window Sensor" config="ecolink/doorwindow.xml"/>
		<Product type="0004" id="0003" name="Garage Door Tilt Sensor" config="ecolink/sensor.xml"/>
		<Product type="0005" id="000f" name="FireFighter" config="ecolink/firefighter.xml"/>
	</Manufacturer>
	<Manufacturer id="0087" name="Eka Systems">
	</Manufacturer>
	<Manufacturer id="0033" name="Electronic Solutions Inc">
		<Product type="5250" id="0002" name="DBMZ Motor Control" config="electronicsolutions/dbmz.xml"/>
		<Product type="5250" id="3032" name="DBMZ Motor Control" config="electronicsolutions/dbmz.xml"/>
	</Manufacturer>
	<Manufacturer id="0034" name="El-Gev Electronics">
	</Manufacturer>
	<Manufacturer id="001b" name="ELK Products">
	</Manufacturer>
	<Manufacturer id="0035" name="Embedit A/S">
	</Manufacturer>
	<Manufacturer id="0148" name="EUROtronic">
		<Product type="0001" id="0001" name="EUR_STELLAZ Wall Radiator Thermostat Valve Control" config="eurotronic/eur_stellaz.xml"/>
		<Product type="0002" id="0001" name="EUR_COMETZ Wall Radiator Thermostat Valve Control" config="eurotronic/eur_cometz.xml"/>
		<Product type="0003" id="0001" name="EUR_SPIRITZ Wall Radiator Thermostat" config="eurotronic/eur_spiritz.xml"/>
		<Product type="0003" id="0002" name="EUR_SPIRITZ Wall Radiator Thermostat" config="eurotronic/eur_spiritz.xml"/>
		<Product type="0003" id="0003" name="EUR_SPIRITZ Wall Radiator Thermostat" config="eurotronic/eur_spiritz.xml"/>
	</Manufacturer>
	<Manufacturer id="0128" name="Eneco">
		<Product type="0000" id="0000" name="ED2.0 Meter Adapter"/>
		<Product type="0128" id="0000" name="ED2.0 Display"/>
	</Manufacturer>
	<Manufacturer id="011a" name="Enerwave">
		<Product type="0601" id="0901" name="ZWN-BPC Ceiling Mounted PIR Motion Sensor" config="enerwave/zwn-bpc.xml"/>
		<Product type="0801" id="0b03" name="ZWN-SC7 7-Button Scene Controller" config="enerwave/zwn-sc7.xml"/>
		<Product type="0101" id="0102" name="ZW15S 15A On/Off Switch" config="enerwave/zw15s.xml"/>
		<Product type="0101" id="0603" name="ZW20R 20A TR Duplex Receptacle" config="enerwave/zw20r.xml"/>
		<Product type="0111" id="0605" name="ZWN-RSM1 PLUS—Smart Single Relay Switch Module" config="enerwave/zwnrsm1plus.xml"/>
		<!--<Product type="0111" id="0605" name="ZWN-RSM2-PLUS Smart Single Relay Switch Module" config="enerwave/zwnrsm2plus.xml"/>-->
		<Product type="0111" id="0101" name="ZW20RM 20A TR Smart Meter Duplex Receptacle" config="enerwave/zw20rm.xml"/>
		<Product type="0102" id="0201" name="ZW500D 500W In-Wall Preset Dimmer Switch" config="enerwave/zw500d.xml"/>
		<Product type="0111" id="0105" name="ZW15RM Plus 15A TR Smart Meter Duplex Receptacle" config="enerwave/zw15rmplus.xml"/>
	</Manufacturer>
	<Manufacturer id="0060" name="Everspring">
		<Product type="0001" id="0001" name="HSP02 Motion Detector" config="everspring/hsp02.xml"/>
		<Product type="0001" id="0002" name="SP814 Motion Detector" config="everspring/sp814.xml"/>
		<Product type="0001" id="0004" name="SP815 Pet Immune Pir Motion Detector" config="everspring/sp815.xml"/>
		<Product type="0001" id="0005" name="SP816 Outdoor Motion Detector" config="everspring/sp816.xml"/>
		<Product type="0002" id="0001" name="SM103 Door/Window Sensor" config="everspring/sm103.xml"/>
		<Product type="0003" id="0001" name="AD142 Plug-in Dimmer Module"/>
		<Product type="0003" id="0003" name="AD147 Plug-in Dimmer Module" config="everspring/ad147.xml"/>
		<Product type="0003" id="0002" name="AD146 In wall Dimmer Module" config="everspring/ad146.xml"/>
		<Product type="0004" id="0001" name="AN157 Plug-in Appliance Module"/>
		<Product type="0004" id="0002" name="AN158 Plug-in Meter Appliance Module" config="everspring/an158.xml"/>
		<Product type="0004" id="0006" name="AN181 Miniplug On/Off with meter function" config="everspring/an181.xml"/>
		<Product type="0004" id="0007" name="AN180 Plug-in ON/OFF Module" config="everspring/an180.xml"/>
		<Product type="0004" id="0008" name="AN179 In wall ON/OFF Module" config="everspring/an179.xml"/>
		<Product type="0006" id="0001" name="ST814 Temperature and Humidity Sensor" config="everspring/st814.xml"/>
		<Product type="0007" id="0001" name="ST815 Illumination Sensor" config="everspring/st815.xml"/>
		<Product type="0009" id="0001" name="TSE03 Door Bell" config="everspring/tse03.xml"/>
		<Product type="000b" id="0001" name="ST812 Flood Detector" config="everspring/st812.xml"/>
		<Product type="000c" id="0001" name="SE812 Siren" config="everspring/se812.xml"/>
		<Product type="000d" id="0001" name="SF812 Smoke Alarm" config="everspring/sf812.xml"/>
		<Product type="0010" id="0001" name="HAC01 In-wall Remote Module" config="everspring/hac01.xml"/>
		<Product type="0011" id="0001" name="HAN01 In-wall Switch Module"/>
		<Product type="0011" id="0002" name="HAN02 In-wall Switch Module"/>
		<Product type="0101" id="0001" name="SP103 PIR Motion Sensor" config="everspring/sp103.xml"/>
		<Product type="0104" id="0001" name="AN145 Lamp Screw In Module" config="everspring/an145.xml"/>
		<Product type="0202" id="0001" name="SM103 Door/Window Sensor" config="everspring/sm103.xml"/>
	</Manufacturer>
	<Manufacturer id="014d" name="Enblink">
		<Product type="0001" id="0001" name="SS201-US-W Z-Wave Controller"/>
	</Manufacturer>
	<Manufacturer id="0113" name="Evolve Guest Controls">
		<Product type="4457" id="3034" name="LRM-AS Wall Dimmer 500W" config="evolve/lrm-as.xml"/>
		<Product type="5246" id="3133" name="LFM-20 Fixture Module"/>
		<Product type="5257" id="3533" name="LSM-15 Wall Switch" config="evolve/lsm-15.xml"/>
		<Product type="5457" id="3033" name="LTM-5 Wall Switch Transmitter" config="evolve/ltm-5.xml" />
	</Manufacturer>
	<Manufacturer id="0036" name="Exceptional Innv">
	</Manufacturer>
	<Manufacturer id="0004" name="Exhausto">
	</Manufacturer>
	<Manufacturer id="009f" name="Exigent">
	</Manufacturer>
	<Manufacturer id="0085" name="Fakro">
		<Product type="0001" id="0001" name="ZWP10 Remote Controller" config="fakro/zwp10.xml"/>
		<Product type="0002" id="0002" name="ARZ Roof Window Roller Shutter" />
		<Product type="0002" id="0005" name="ZWS230 Chain actuator 230VAC" config="fakro/zws230.xml" />
		<Product type="0003" id="0001" name="ZWS12 Chain actuator 12VDC" config="fakro/zws12.xml" />
		<Product type="0003" id="0002" name="ZWS230 Chain actuator 230VAC" config="fakro/zws230.xml" />
		<Product type="0016" id="0001" name="ZWRS Roller Shutter FLiRS module" config="fakro/zwrs.xml"/>
	</Manufacturer>
	<Manufacturer id="010f" name="FIBARO System">
		<Product type="0501" id="0101" name="FGBS001 Universal Binary Sensor" config="fibaro/fgbs001.xml" />
		<Product type="0501" id="0102" name="FGBS001 Universal Binary Sensor" config="fibaro/fgbs001.xml" />
		<Product type="0501" id="0109" name="FGBS001 Universal Binary Sensor" config="fibaro/fgbs001.xml" />
		<Product type="0501" id="1002" name="FGBS001 Universal Binary Sensor" config="fibaro/fgbs001.xml" />
		<Product type="0501" id="3002" name="FGBS001 Universal Binary Sensor" config="fibaro/fgbs001.xml" />
		<Product type="0501" id="4002" name="FGBS001 Universal Binary Sensor" config="fibaro/fgbs001.xml" />
		<Product type="0100" id="0104" name="FGD211 Universal Dimmer 500W" config="fibaro/fgd211.xml" />
		<Product type="0100" id="0106" name="FGD211 Universal Dimmer 500W" config="fibaro/fgd211.xml" />
		<Product type="0100" id="0107" name="FGD211 Universal Dimmer 500W" config="fibaro/fgd211.xml" />
		<Product type="0100" id="0109" name="FGD211 Universal Dimmer 500W" config="fibaro/fgd211.xml" />
		<Product type="0100" id="100a" name="FGD211 Universal Dimmer 500W" config="fibaro/fgd211.xml" />
		<Product type="0100" id="300a" name="FGD211 Universal Dimmer 500W" config="fibaro/fgd211.xml" />
		<Product type="0102" id="1000" name="FGD212 Dimmer 2" config="fibaro/fgd212.xml" />
		<Product type="0102" id="2000" name="FGD212 Dimmer 2" config="fibaro/fgd212.xml"/>
		<Product type="0102" id="3000" name="FGD212 Dimmer 2" config="fibaro/fgd212.xml" />
		<Product type="0102" id="4000" name="FGD212 Dimmer 2" config="fibaro/fgd212.xml" />
		<Product type="0700" id="1000" name="FGK101 Door Opening Sensor" config="fibaro/fgk001.xml" />
		<Product type="0700" id="2000" name="FGK10x Door Opening Sensor" config="fibaro/fgk001.xml" />
		<Product type="0700" id="3000" name="FGK101 Door Opening Sensor" config="fibaro/fgk001.xml" />
		<Product type="0700" id="4000" name="FGK101 Door Opening Sensor" config="fibaro/fgk001.xml" />
		<Product type="0701" id="1001" name="FGK10x Door Opening Sensor" config="fibaro/fgk10x.xml" />
		<Product type="0701" id="2001" name="FGK10x Door Opening Sensor" config="fibaro/fgk10x.xml" />
		<Product type="0701" id="3001" name="FGK10x Door Opening Sensor" config="fibaro/fgk10x.xml" />
		<Product type="0702" id="1000" name="FGDW002 Door Opening Sensor 2" config="fibaro/fgdw2.xml" />
		<Product type="0300" id="0104" name="FGR221 Roller Shutter Controller" config="fibaro/fgr221.xml"/>
		<Product type="0300" id="100a" name="FGR221 Roller Shutter Controller" config="fibaro/fgr221.xml"/>
		<Product type="0300" id="0106" name="FGR221 Roller Shutter Controller" config="fibaro/fgr221.xml"/>
		<Product type="0300" id="0107" name="FGR221 Roller Shutter Controller" config="fibaro/fgr221.xml"/>
		<Product type="0300" id="0109" name="FGR221 Roller Shutter Controller" config="fibaro/fgr221.xml"/>
		<Product type="0301" id="1001" name="FGRM222 Roller Shutter Controller 2" config="fibaro/fgrm222.xml"/>
		<Product type="0302" id="1000" name="FGRM222 Roller Shutter Controller 2" config="fibaro/fgrm222.xml"/>
		<Product type="0400" id="0104" name="FGS211 Switch 3kW" config="fibaro/fgs211.xml" />
		<Product type="0400" id="0105" name="FGS211 Switch 3kW" config="fibaro/fgs211.xml" />
		<Product type="0400" id="0106" name="FGS211 Switch 3kW" config="fibaro/fgs211.xml" />
		<Product type="0400" id="0107" name="FGS211 Switch 3kW" config="fibaro/fgs211.xml" />
		<Product type="0400" id="0108" name="FGS211 Switch 3kW" config="fibaro/fgs211.xml" />
		<Product type="0400" id="0109" name="FGS211 Switch 3kW" config="fibaro/fgs211.xml" />
		<Product type="0400" id="100a" name="FGS211 Switch 3kW" config="fibaro/fgs211.xml" />
		<Product type="0400" id="400a" name="FGS211 Switch 3kW" config="fibaro/fgs211.xml" />
		<Product type="0402" id="1002" name="FGS212 Switch 3kW" config="fibaro/fgs212.xml" />
		<Product type="0402" id="3002" name="FGS212 Switch 3kW" config="fibaro/fgs212.xml" />
		<Product type="0403" id="1000" name="FGS213 Switch" config="fibaro/fgs213.xml"/>
		<Product type="0403" id="2000" name="FGS213 Switch" config="fibaro/fgs213.xml"/>
		<Product type="0403" id="4000" name="FGS213 Switch" config="fibaro/fgs213.xml"/>
		<Product type="0200" id="0104" name="FGS221 Double Relay Switch 2x1.5kW" config="fibaro/fgs221.xml" />
		<Product type="0200" id="0105" name="FGS221 Double Relay Switch 2x1.5kW" config="fibaro/fgs221.xml" />
		<Product type="0200" id="0106" name="FGS221 Double Relay Switch 2x1.5kW" config="fibaro/fgs221.xml" />
		<Product type="0200" id="0107" name="FGS221 Double Relay Switch 2x1.5kW" config="fibaro/fgs221.xml" />
		<Product type="0200" id="0109" name="FGS221 Double Relay Switch 2x1.5kW" config="fibaro/fgs221.xml" />
		<Product type="0200" id="100a" name="FGS221 Double Relay Switch 2x1.5kW" config="fibaro/fgs221.xml" />
		<Product type="0200" id="300a" name="FGS221 Double Relay Switch 2x1.5kW" config="fibaro/fgs221.xml" />
		<Product type="0200" id="400a" name="FGS221 Double Relay Switch 2x1.5kW" config="fibaro/fgs221.xml" />
		<Product type="0202" id="1002" name="FGS222 Double Relay Switch 2x1.5kW" config="fibaro/fgs222.xml" />
		<Product type="0202" id="3002" name="FGS222 Double Relay Switch 2x1.5kW" config="fibaro/fgs222.xml" />
		<Product type="0203" id="1000" name="FGS223 Double Relay" config="fibaro/fgs223.xml"/>
		<Product type="0203" id="2000" name="FGS223 Double Relay" config="fibaro/fgs223.xml"/>
		<Product type="0203" id="3000" name="FGS223 Double Relay" config="fibaro/fgs223.xml"/>
		<Product type="0600" id="1000" name="FGWPE/F Wall Plug" config="fibaro/fgwpe.xml" />
		<Product type="0200" id="1000" name="FGWPE/F Wall Plug" config="fibaro/fgwpe.xml"/>
		<Product type="0602" id="1001" name="FGWPE/F Wall Plug Gen5" config="fibaro/fgwpfzw5.xml" />
		<Product type="0602" id="1003" name="FGWPE/F Wall Plug Gen5" config="fibaro/fgwpfzw5.xml" />
		<Product type="0800" id="1001" name="FGMS001 Motion Sensor" config="fibaro/fgms.xml" />
		<Product type="0800" id="2001" name="FGMS001 Motion Sensor" config="fibaro/fgms.xml" />
		<Product type="0800" id="3001" name="FGMS001 Motion Sensor" config="fibaro/fgms.xml" />
		<Product type="0800" id="4001" name="FGMS001 Motion Sensor" config="fibaro/fgms.xml" />
		<!--<Product type="0801" id="1001" name="FGMS001 Motion Sensor" config="fibaro/fgms.xml" />-->
		<Product type="0801" id="1001" name="FGMS001-ZW5 Motion Sensor" config="fibaro/fgmszw5.xml"/>
		<Product type="0801" id="2001" name="FGMS001-ZW5 Motion Sensor" config="fibaro/fgmszw5.xml"/>
		<Product type="0801" id="3001" name="FGMS001-ZW5 Motion Sensor" config="fibaro/fgmszw5.xml"/>
		<Product type="0b00" id="3001" name="FGFS101 Flood Sensor" config="fibaro/fgfs101.xml" />
		<Product type="0b00" id="4001" name="FGFS101 Flood Sensor" config="fibaro/fgfs101.xml" />
		<Product type="0b00" id="1001" name="FGFS101 Flood Sensor" config="fibaro/fgfs101.xml" />
		<Product type="0b00" id="2001" name="FGFS101 Flood Sensor" config="fibaro/fgfs101.xml" />
		<Product type="0b00" id="9e00" name="FGFS101 Flood Sensor" config="fibaro/fgfs101.xml" />
		<Product type="0b01" id="1002" name="FGFS101 Zwave+ Flood Sensor" config="fibaro/fgfs101zw5.xml" />
		<Product type="0b01" id="1003" name="FGFS101 Zwave+ Flood Sensor" config="fibaro/fgfs101zw5.xml" />
		<Product type="0b01" id="2002" name="FGFS101 Zwave+ Flood Sensor" config="fibaro/fgfs101zw5.xml" />
		<Product type="0900" id="1000" name="FGRGBWM441 RGBW Controller" config="fibaro/fgrgbwm441.xml" />
		<Product type="0900" id="2000" name="FGRGBWM441 RGBW Controller" config="fibaro/fgrgbwm441.xml"/>
		<Product type="0900" id="4000" name="FGRGBWM441 RGBW Controller" config="fibaro/fgrgbwm441.xml" />
		<Product type="0c00" id="1000" name="FGSS101 Smoke Sensor" config="fibaro/fgss101.xml" />
		<Product type="0c02" id="1002" name="FGSD002 Smoke Sensor" config="fibaro/fgsd002.xml" />
		<Product type="0c02" id="1003" name="FGSD002 Smoke Sensor" config="fibaro/fgsd002.xml" />
		<Product type="0d01" id="1000" name="FGGC001 Swipe" config="fibaro/fggc001.xml" />
		<Product type="0d01" id="2000" name="FGGC001 Swipe" config="fibaro/fggc001.xml"/>
		<Product type="0f01" id="1000" name="FGPB101 Button" config="fibaro/fgpb101.xml" />
		<Product type="0f01" id="2000" name="FGPB101 Button" config="fibaro/fgpb101.xml" />
		<Product type="1001" id="1000" name="FGKF601 Keyfob" config="fibaro/fgkf601.xml" />
		<Product type="1001" id="2000" name="FGKF601 Keyfob" config="fibaro/fgkf601.xml" />
		<Product type="1201" id="1000" name="FGSD001 CO Sensor" config="fibaro/fgcd001.xml" />
		<Product type="1301" id="1000" name="FGT001 Heat Controller" config="fibaro/fgt001.xml"/>
		<Product type="1701" id="2000" name="FGWPG111 US Wall Plug" config="fibaro/fgwpg111.xml"/>
		<Product type="1801" id="1000" name="FGWPG111 UK Wall Plug" config="fibaro/fgwpg111.xml"/>
	</Manufacturer>
	<Manufacturer id="0138" name="First Alert">
		<Product type="0001" id="0002" name="ZCombo Smoke and Carbon Monoxide Detector"  config="firstalert/zcombo.xml"/>
	</Manufacturer>
	<Manufacturer id="0037" name="Foard Sys">
	</Manufacturer>
	<Manufacturer id="0137" name="Followgood">
		<Product type="3001" id="0002" name="SWZ-1002 Binary Power Switch"/>
	</Manufacturer>
	<Manufacturer id="0207" name="Forest Group Nederland B.V.">
		<Product type="0027" id="0100" name="Shuttle L Z-Wave" config="forest/fs2z5232000002.xml"/>
	</Manufacturer>
	<Manufacturer id="0084" name="FortrezZ">
		<Product type="0013" id="0210" name="WWA-01AA - Wireless Water and Freeze Alarm" />
		<Product type="0021" id="010a" name="WWA-02 Water and Temperature Alarm" config="fortrezz/wwa02.xml"/>
		<Product type="0023" id="0109" name="WWA-02 Water and Temperature Alarm" config="fortrezz/wwa02.xml"/>
		<Product type="0053" id="0216" name="WWA-01AA Wireless Water and Freeze Alarm" />
		<Product type="0213" id="020c" name="WV-01 Automated Water Shut-Off Valve" config="fortrezz/wv01.xml"/>
		<Product type="0241" id="0300" name="WV-01 Automated Water Shut-Off Valve" config="fortrezz/wv01.xml"/>
		<Product type="0243" id="0216" name="WV-01 Automated Water Shut-Off Valve" config="fortrezz/wv01.xml"/>
		<Product type="0311" id="0109" name="SSA1 / SSA2 - Siren/Strobe Light Alarm" config="fortrezz/ssa2.xml"/>
		<Product type="0311" id="010b" name="SSA1 / SSA2 - Siren/Strobe Light Alarm" config="fortrezz/ssa2.xml"/>
		<Product type="0313" id="0107" name="SSA1 / SSA2 - Siren/Strobe Light Alarm" config="fortrezz/ssa2.xml"/>
		<Product type="0313" id="010b" name="SSA2 - Siren/Strobe Light Alarm" config="fortrezz/ssa2.xml"/>
		<Product type="0331" id="010b" name="SSA3 - Siren/Strobe Light Alarm" config="fortrezz/ssa3.xml"/>
		<Product type="0341" id="0205" name="SSA3 - Siren/Strobe Light Alarm" config="fortrezz/ssa3.xml"/>
		<Product type="0343" id="0205" name="SSA3 - Siren/Strobe Light Alarm" config="fortrezz/ssa3.xml"/>
		<Product type="0451" id="0111" name="MIMOlite" config="fortrezz/mimolite.xml"/>
		<Product type="0453" id="0110" name="MIMOlite" config="fortrezz/mimolite.xml"/>
		<Product type="0453" id="0111" name="MIMOlite" config="fortrezz/mimolite.xml"/>
		<Product type="0463" id="0204" name="MIMO2+" config="fortrezz/mimo2plus.xml"/>
		<Product type="0463" id="0208" name="MIMO2+" config="fortrezz/mimo2plus.xml"/>
		<Product type="0473" id="0110" name="FMI Flow Meter" config="fortrezz/fmi.xml"/>
		<Product type="0513" id="0111" name="GDC1 Siren/Strobe Light Alarm"/>
	</Manufacturer>
	<Manufacturer id="0110" name="Frostdale">
		<Product type="2411" id="0001" name="Nanogrid: FDN2nxx light switch - where n is 1, 2, 3 or 4 buttons"/>
		<Product type="7333" id="0031" name="Nanogrid: FDN2nxx light switch - where n is 1, 2, 3 or 4 buttons" config="frostdale/fdn2nxx.xml"/>
	</Manufacturer>
	<Manufacturer id="0152" name="G.R.">
		<Product type="0202" id="0511" name="GR105 Auto Valve" config="gr/gr105.xml"/>
		<Product type="0003" id="0512" name="GR105n Auto Valve" config="gr/gr105n.xml"/>
<<<<<<< HEAD
		<Product type="0500" id="0005" name="GRB3 Multichannel Switch" config="gr/grb3.xml"/>
=======
		<Product type="0500" id="0003" name="ZSE02 Motion Sensor"/>
>>>>>>> c3d5dc65
	</Manufacturer>
	<Manufacturer id="0020" name="General Electric">
		<Product type="8007" id="1390" name="Wireless Lighting Control"/>
		<Product type="8007" id="1391" name="45601 Advanced Remote"/>
	</Manufacturer>
	<Manufacturer id="0063" name="GE">
		<Product type="4450" id="3030" name="45602 Lamp Dimmer Module" config="ge/dimmer_module.xml"/>
		<Product type="4457" id="3230" name="45606 2-Way Dimmer Switch" config="ge/dimmer.xml"/>
		<Product type="4944" id="3031" name="12724 3-Way Dimmer Switch" config="ge/12724-dimmer.xml"/>
		<Product type="4944" id="3033" name="12729 3-Way Dimmer Switch" config="ge/12724-dimmer.xml"/>
		<Product type="4944" id="3034" name="12730 Fan Control Switch" config="ge/12724-dimmer.xml"/>
		<Product type="4944" id="3131" name="14287 Fan Control Switch" config="ge/12724-dimmer.xml"/>
		<Product type="4952" id="3134" name="14288 In-Wall Tamper Resistant Smart Outlet" config="ge/14288-outlet.xml"/>
		<Product type="4944" id="3038" name="14294 In-Wall Smart Dimmer" config="ge/14294-dimmer.xml"/>
		<Product type="4944" id="3130" name="14295 In-Wall Smart Toggle Dimmer" config="ge/14295-dimmer-toggle.xml"/>
		<Product type="494d" id="3032" name="26931 Smart Motion Switch" config="ge/26931-motion-switch.xml"/>
		<Product type="494d" id="3034" name="26933 Smart Motion Dimmer" config="ge/26933-motion-dimmer.xml"/>
		<Product type="4952" id="3036" name="14291 In-Wall Smart Switch" config="ge/14291-switch.xml"/>
		<Product type="4952" id="3037" name="14292 In-Wall Smart Toggle Switch" config="ge/14292-toggle-switch.xml"/>
		<Product type="4952" id="3038" name="14293 In-Wall Smart Toggle Switch" config="ge/14292-toggle-switch.xml"/>
		<Product type="5250" id="3030" name="45603 Plugin Appliance Module"/>
		<Product type="5250" id="3130" name="45604 Outdoor Module"/>
		<Product type="4f50" id="3031" name="12720 Outdoor Smart Switch"/>
		<Product type="4f50" id="3032" name="14284 Outdoor Smart Switch"/>
		<Product type="5252" id="3530" name="45605 Duplex Receptacle" config="ge/receptacle.xml"/>
		<Product type="5044" id="3038" name="28167/ZW3104 Plug-In Smart Dimmer (Single Plug)" config="ge/28167-plugin-dimmer.xml"/>
		<Product type="4952" id="3133" name="14288 Duplex Receptacle" config="ge/receptacle.xml"/>
		<Product type="5257" id="3533" name="45609 On/Off Relay Switch" config="ge/relay.xml"/>
		<Product type="4457" id="3033" name="45613 3-Way Dimmer Switch" config="ge/dimmer.xml"/>
		<Product type="4952" id="3031" name="12721 Lighting Control Duplex Receptacle" config="ge/receptacle.xml"/>
		<Product type="4952" id="3032" name="12722 On/Off Relay Switch" config="ge/relay.xml"/>
		<Product type="4952" id="3033" name="12727 In-Wall Smart Switch (Toggle)"/>
		<Product type="4953" id="3032" name="32563 Hinge Pin Smart Door Sensor" config="ge/hinge-pin.xml"/>
		<Product type="5052" id="3031" name="12719 Plug-in Smart Switch" config="ge/12719-plugin-switch.xml"/>
		<Product type="5052" id="3033" name="14282 Plug-In Two-Outlet Smart Switch" config="ge/14282-plugin-switch.xml"/>
		<Product type="6363" id="3533" name="ZW4001 In-Wall Decora Style On/Off Relay Switch" config="ge/zw4001-switch.xml"/>
		<Product type="4c42" id="3031" name="ZW7101 Smart LED Light Bulb ZE26I" config="ge/ze26i.xml"/>
		<Product type="4953" id="3133" name="ZW6302 Portable Smart Motion Sensor" config="ge/zw6302.xml"/>
		<Product type="4953" id="3134" name="ZW6302 Portable Smart Motion Sensor" config="ge/zw6302.xml"/>
	</Manufacturer>
	<Manufacturer id="0014" name="GoControl">
		<Product type="5442" id="5436" name="GC-TBZ48L Battery Powered Z-Wave Plus Thermostat" config="gocontrol/GC-TBZ48L.xml" />
	</Manufacturer>
	<Manufacturer id="026e" name="Graber">
		<Product type="4252" id="5a31" name="BRZ1 Remote Control" config="graber/brz1.xml"/>
		<Product type="5253" id="5a31" name="RSZ1 Roller Shade"/>
		<Product type="5643" id="5a31" name="VCZ1 Virtual Cord Remote Control" config="graber/vcz1.xml"/>
		<Product type="4353" id="5a31" name="CSZ1 Cellular Shade"/>
	</Manufacturer>
	<Manufacturer id="0099" name="GreenWave">
		<Product type="0001" id="0002" name="One Gateway"/>
		<Product type="0002" id="0002" name="PowerNode 1 port" config="greenwave/powernode1.xml"/>
		<Product type="0003" id="0004" name="PowerNode 6 port" config="greenwave/powernode6.xml"/>
	</Manufacturer>
	<Manufacturer id="0208" name="Hank">
		<Product type="0101" id="0005" name="HKZW-SO01 Smart Plug" config="hank/hkzw-so01-smartplug.xml"/>
		<Product type="0100" id="000a" name="HKZW-SO05 Smart Plug" config="hank/hkzw-so05-smartplug.xml"/>
		<Product type="0200" id="0006" name="HKZW-MS01 Multisensor" config="hank/hkzw-ms01.xml"/>
		<Product type="0200" id="0012" name="HKZW-MS02 Motion Sensor" config="hank/hkzw-ms02.xml"/>
		<Product type="0200" id="0008" name="HKZW-DWS01 Door/Window Sensor" config="hank/hkzw-dws01.xml"/>
		<Product type="0201" id="0008" name="HKZW-DWS01 Door/Window Sensor" config="hank/hkzw-dws01.xml"/>
		<Product type="0200" id="0009" name="HKZW-SCN01 Scene Controller" config="hank/scenecontroller1.xml"/>
		<Product type="0200" id="000b" name="HKZW-SCN04 Scene Controller" config="hank/scenecontroller4.xml"/>
		<Product type="0201" id="000b" name="HKZW-SCN04 Scene Controller" config="hank/scenecontroller4.xml"/>
		<Product type="0100" id="0004" name="HKZW-RGB01 RGB bulb" config="hank/hkzw-rgb01.xml"/>
		<Product type="0101" id="0004" name="HKZW-RGB01 RGB bulb" config="hank/hkzw-rgb01.xml"/>
		<Product type="0101" id="000a" name="HKZW-SO03 Smart Plug" config="hank/hkzw-so03.xml"/>
		<Product type="0200" id="000f" name="HKZW-FLD01 Flood Sensor" config="hank/hkzw-fld01.xml"/>
	</Manufacturer>
	<Manufacturer id="0260" name="Heiman">
		<Product type="0168" id="0168" name="Door Sensor HS1DS-Z" config="heiman/HS1DS-Z.xml"/>
		<Product type="8001" id="1000" name="Motion Sensor HS1MS-Z" config="heiman/HS1MS-Z.xml"/>
		<Product type="8002" id="1000" name="Smart Smoke Sensor HS1SA-Z" config="heiman/HS1SA-Z.xml"/>
		<Product type="8003" id="1000" name="Combustible Gas Sensor HS1CG-Z" config="heiman/HS1CG-Z.xml"/>
		<Product type="8004" id="1000" name="Water Leakage Sensor HS1WL-Z" config="heiman/HS1WL-Z.xml"/>
		<Product type="8005" id="1000" name="CO Sensor HS1CA-Z" config="heiman/HS1CA-Z.xml"/>
		<Product type="8006" id="1000" name="Smart Metering Plug HS2SK-Z" config="heiman/HS2SK-Z.xml"/>
		<Product type="8007" id="1000" name="Temperature Humidity Sensor HS1HT-Z" config="heiman/HS1HT-Z.xml"/>
		<Product type="8008" id="1000" name="Smart Plug HS2SK-Z" config="heiman/HS2SK-Z.xml"/>
	</Manufacturer>
	<Manufacturer id="0017" name="HiTech Automation">
	</Manufacturer>
	<Manufacturer id="005b" name="HAI">
	</Manufacturer>
	<Manufacturer id="009a" name="Home Auto. Euro">
	</Manufacturer>
	<Manufacturer id="0038" name="Home Director">
	</Manufacturer>
	<Manufacturer id="006f" name="Home Manageables">
		<Product type="0102" id="0001" name="Door/Window Sensor"/>
		<Product type="0104" id="0001" name="HM-AM001 Plugin Appliance Module"/>
	</Manufacturer>
	<Manufacturer id="0080" name="Homepro">
	</Manufacturer>
	<Manufacturer id="001e" name="Homeseer">
		<Product type="0001" id="0002" name="ZTroller" config="homeseer/ztroller.xml"/>
		<Product type="0002" id="0001" name="HSM100 Wireless Multi-Sensor" config="homeseer/hsm100.xml"/>
		<Product type="0002" id="0002" name="EZMotion+ 3-in-1 Sensor" config="homeseer/ezmotionplus.xml"/>
		<Product type="0004" id="0001" name="HSM200 Wireless Multi-Sensor" config="homeseer/hsm200.xml"/>
	</Manufacturer>
	<Manufacturer id="000c" name="HomeSeer">
		<Product type="4447" id="3033" name="HS-WS100+ Wall Switch" config="homeseer/hs-ws100plus.xml"/>
		<Product type="4447" id="3034" name="HS-WD100+ Wall Dimmer" config="homeseer/hs-wd100plus.xml"/>
		<Product type="4447" id="3035" name="HS-WS200+ Wall Switch" config="homeseer/hs-ws200plus.xml"/>
		<Product type="4447" id="3036" name="HS-WD200+ Wall Dimmer" config="homeseer/hs-wd200plus.xml"/>
		<Product type="201"  id="9"    name="HS-MS100+ Motion Sensor" config="homeseer/hs-ms100plus.xml"/>
		<Product type="201"  id="a"    name="HS-LS100+ Leak Sensor" config="homeseer/hs-ls100plus.xml"/>
		<Product type="0201" id="000b" name="HS-FLS100+ Floodlight Sensor" config="homeseer/hs-fls100plus.xml"/>
	</Manufacturer>
	<Manufacturer id="0030" name="HomeSeer Tech">
	</Manufacturer>
	<Manufacturer id="0039" name="Honeywell">
		<Product type="0011" id="0001" name="TH8320ZW1000 Touchscreen Thermostat" config="honeywell/th8320zw1000.xml"/>
		<Product type="0001" id="0003" name="Lynx Touch L5100 / L7000" config="honeywell/lynx-touch-l5100.xml"/>
	</Manufacturer>
	<Manufacturer id="0059" name="Horstmann">
		<Product type="0001" id="0001" name="ASR-RF Thermostat Receiver"/>
		<Product type="0001" id="0002" name="AS2-RF Thermostat Transmitter"/>
		<Product type="0001" id="0003" name="HRT4-ZW Thermostat Transmitter" config="horstmann/hrt4zw.xml"/>
		<Product type="0001" id="0004" name="SRT 323 Electronic Room Thermostat and Temperature" config="horstmann/srt323.xml"/>
		<Product type="0001" id="0005" name="SRT-321 Thermostat-HVAC" config="horstmann/srt321.xml"/>
		<Product type="0003" id="0001" name="ASR-ZW Thermostat Receiver" config="horstmann/asrzw.xml"/>
		<Product type="0003" id="0002" name="SSR 302 2-zone Thermostat Receiver" config="horstmann/ssr302.xml"/>
		<Product type="0003" id="0005" name="SSR 303 Thermostat Receiver" config="horstmann/ssr303.xml"/>
		<Product type="0004" id="0001" name="SCSC17 Thermostat" config="horstmann/scsc17.xml"/>
		<Product type="000d" id="0001" name="SES 301 Temperature Sensor"/>
		<Product type="000d" id="0002" name="SES 302 Temperature Sensor" config="horstmann/ses302.xml"/>
		<Product type="000d" id="0003" name="SES 303 Temperature and Humidity Sensor" config="horstmann/ses303.xml"/>
		<Product type="000f" id="0001" name="SWM01 Water Meter Sensor"/>
		<Product type="0010" id="0001" name="SIR321 RF Countdown Timer" config="horstmann/sir321.xml"/>
		<Product type="0010" id="0002" name="SIR321 RF Countdown Timer with temperature" config="horstmann/sir321.xml"/>
	</Manufacturer>
	<Manufacturer id="0121" name="IBR-ZW">
		<Product type="0001" id="0001" name="I-Bridge Z-Wave Controller"/>
	</Manufacturer>
	<Manufacturer id="0011" name="iCOM Tech">
	</Manufacturer>
	<Manufacturer id="0230" name="ID Lock">
		<Product type="0003" id="0001" name="ID Lock 101" config="idlock/idlock101.xml"/>
	</Manufacturer>
	<Manufacturer id="011f" name="Ingersoll Rand">
		<Product type="0001" id="0002" name="DWZWAVE1" config="ingersoll/dwzwave1.xml"/>
	</Manufacturer>
	<Manufacturer id="003a" name="Inlon Srl">
	</Manufacturer>
	<Manufacturer id="0077" name="Innovus">
		<Product type="0002" id="0001" name="SmoothRemote Controller"/>
		<Product type="0001" id="0002" name="RAone SmartPower Wall Appliance Module"/>
		<Product type="0001" id="0001" name="RAone SmartDimmer Wall Dimmer Module"/>
	</Manufacturer>
	<Manufacturer id="0312" name="Inovelli">
		<Product type="1e01" id="1e01" name="NZW30 Smart Switch" config="inovelli/nzw30.xml"/>
		<Product type="1e00" id="1e00" name="NZW30 Smart Switch (w/Scene)" config="inovelli/nzw30.xml"/>
		<Product type="1e02" id="1e02" name="NZW30 Smart Toggle Switch (w/Scene)" config="inovelli/nzw30.xml"/>
		<Product type="1f01" id="1f01" name="NZW31 Smart Dimmer" config="inovelli/nzw31.xml"/>
		<Product type="1f00" id="1f00" name="NZW31 Smart Dimmer (w/Scene)" config="inovelli/nzw31.xml"/>
		<Product type="1f02" id="1f02" name="NZW31 Smart Toggle Dimmer (w/Scene)" config="inovelli/nzw31.xml"/>
		<Product type="b211" id="241c" name="NZW36 1-Channel Smart Plug-In Module" config="inovelli/simple_module.xml"/>
		<Product type="2400" id="2400" name="NZW36 1-Channel Smart Plug (w/Scene)" config="inovelli/nzw36.xml"/>
		<Product type="b221" id="251c" name="NZW37 2-Channel Smart Plug" config="inovelli/simple_module.xml"/>
		<Product type="2500" id="2500" name="NZW37 2-Channel Smart Plug (w/Scene)" config="inovelli/nzw37.xml"/>
		<Product type="b212" id="271c" name="NZW39 Smart Plug Dimmer" config="inovelli/simple_module.xml"/>
		<Product type="2700" id="2700" name="NZW39 Smart Plug Dimmer (w/Scene)" config="inovelli/nzw39.xml"/>
		<Product type="6000" id="6000" name="NZW96 1-Channel Outdoor Smart Plug" config="inovelli/nzw96.xml"/>
		<Product type="6100" id="6100" name="NZW97 2-Channel Outdoor Smart Plug" config="inovelli/nzw97.xml"/>
	</Manufacturer>
	<Manufacturer id="0006" name="Intel">
	</Manufacturer>
	<Manufacturer id="001c" name="IntelliCon">
	</Manufacturer>
	<Manufacturer id="0005" name="Intermatic">
		<Product type="0002" id="0003" name="HA-02 Appliance Module"/>
		<Product type="0003" id="0003" name="HA-03WD Lamp Module"/>
		<Product type="0004" id="0003" name="HA-04C Outdoor Module"/>
		<Product type="0005" id="0003" name="HA-05C Lamp Screw In Module"/>
		<Product type="0006" id="0003" name="HA-06 In-Wall Switch Dimmer"/>
		<Product type="4341" id="0600" name="CA600 Wall Dimmer"/>
		<Product type="4341" id="3000" name="CA3000 Wall Switch"/>
		<Product type="4341" id="3500" name="CA3560 Split-Duplex Receptacle"/>
		<Product type="4341" id="8900" name="CA8900 Digital Thermostat" config="intermatic/ca8900.xml"/>
		<Product type="4341" id="9000" name="CA9000 PIR Occupancy Sensor"/>
	</Manufacturer>
	<Manufacturer id="0013" name="Internet Dom">
	</Manufacturer>
	<Manufacturer id="0126" name="Iris">
		<Product type="0002" id="0001" name="Range Extender" config="iris/rangeextender.xml"/>
	</Manufacturer>
	<Manufacturer id="0123" name="Iwatsu Electric Co">
		<Product type="0000" id="0000" name="TM-H2VHD081 HA Dongle"/>
		<Product type="0102" id="0102" name="NE-4CT-2P Electric Power Measuring Equipment"/>
		<Product type="0103" id="0103" name="NE-4CT Electric Power Measuring Equipment"/>
	</Manufacturer>
	<Manufacturer id="0214" name="Kaipule">
		<Product type="0002" id="0001" name="IM20 Door/Window Sensor" config="kaipule/im20.xml"/>
		<Product type="0003" id="0002" name="PIR Celling Sensor" config="kaipule/ix32.xml"/>
	</Manufacturer>
	<Manufacturer id="0091" name="Kamstrup">
	</Manufacturer>
	<Manufacturer id="0090" name="Kwikset">
		<Product type="0001" id="0001" name="Touchpad Electronic Deadbolt" config="kwikset/smartcode.xml"/>
	</Manufacturer>
	<Manufacturer id="0051" name="Lagotek Corp">
	</Manufacturer>
	<Manufacturer id="001d" name="Leviton">
		<Product type="0101" id="0206" name="RZP15-1LW Binary Scene Switch"/>
		<Product type="0201" id="0206" name="RZP03-1LW Binary Scene Switch"/>
		<Product type="0202" id="030b" name="VRP03-1LW Lamp Module"/>
		<Product type="0301" id="0206" name="RZS15-1LX Binary Scene Switch"/>
		<Product type="0301" id="0209" name="VRS15-1LZ Binary Scene Switch"/>
		<Product type="0301" id="0334" name="VRS15-1LZ Switch"/>
		<Product type="0401" id="0206" name="RZI10-1LX Multilevel Scene Switch" config="leviton/rzi10.xml"/>
		<Product type="0401" id="0209" name="VRI06-1LX Multilevel Scene Switch" config="leviton/vri06.xml"/>
		<Product type="0501" id="0206" name="VRI10-1LX Multilevel Scene Switch" config="leviton/vri10.xml"/>
		<Product type="0501" id="0209" name="VRI10-1LZ Scene Capable Dimmer" config="leviton/vri10.xml"/>
		<Product type="0602" id="0209" name="VRMX1-1LZ Multilevel Scene Switch" config="leviton/vri10.xml"/>
		<Product type="0602" id="0334" name="VRMX1-1LZ Multilevel Scene Switch" config="leviton/vri10.xml"/>
		<Product type="0901" id="0215" name="VRC51-1LX One Scene Controller"/>
		<Product type="0702" id="0261" name="VRCZ4-M0Z 4-Button Zone Controller"/>
		<Product type="0b02" id="030b" name="VRC0P-1LW Plug-in Serial Interface Module"/>
		<Product type="0c01" id="0206" name="VRCPG-SG RF Handheld Remote Controller" config="leviton/vrcpg.xml"/>
		<Product type="0e01" id="0334" name="VRE06-1LZ Multilevel Scene Switch" config="leviton/vre06.xml"/>
		<Product type="1001" id="0209" name="VRF01-1LZ Quiet Fan Speed Control" config="leviton/vrf01.xml"/>
		<Product type="1001" id="0334" name="VRF01-1LZ Quiet Fan Speed Control" config="leviton/vrf01.xml"/>
		<Product type="1102" id="0243" name="VRCS2-MRZ 2-Button Scene Controller with Switches"/>
		<Product type="1902" id="0334" name="DZPD3-1LW Plug-In Lamp Module"/>
		<Product type="1001" id="0209" name="VRF01-1LZ Multilevel Scene Switch - 1.5A Fan" config="leviton/vrf01.xml"/>
		<Product type="1102" id="0243" name="VRCS2-MRZ 2-Button Scene Controller with Switches"/>
		<Product type="1202" id="0243" name="VRCZ4-MRZ 4-Button Zone Controller with Switch"/>
		<Product type="1902" id="0334" name="DZPD3-1LW Plug-In Dimming Lamp Module"/>
		<Product type="1a02" id="0334" name="DZPA1-1LW Plug-In Appliance Module"/>
		<Product type="1b03" id="0334" name="DZMX1-1LZ Dimmer"/>
		<Product type="1c02" id="0334" name="DZS15-1LZ Switch"/>
		<Product type="1d04" id="0334" name="DZR15-1LZ Receptacle"/>
		<Product type="3201" id="0001" name="DZ6HD-1BZ Decora 600W Smart Dimmer" config="leviton/dz6hd.xml"/>
		<Product type="3301" id="0001" name="DZ1KD-1BZ Decora 1000W Smart Dimmer" config="leviton/dz6hd.xml"/>
		<Product type="3401" id="0001" name="DZ15S-1BZ Decora Smart Switch" config="leviton/dz15s.xml"/>
		<Product type="3501" id="0001" name="DZPD3-2BW Decora 300W Plug-In Smart Dimmer" config="leviton/dzpd3.xml"/>
		<Product type="3601" id="0001" name="Leviton DZPA1 Plug-In Outlet" config="leviton/dz15s.xml"/>
	</Manufacturer>
	<Manufacturer id="014f" name="Linear">
		<Product type="2001" id="0102" name="WADWAZ-1 Door/Window Sensor" config="linear/WADWAZ-1.xml"/>
		<Product type="2002" id="0203" name="WAPIRZ-1 Motion Sensor" config="linear/WAPIRZ-1.xml"/>
		<Product type="2009" id="0903" name="WA105DBZ-1 Main Operated Siren" config="linear/WA105DBZ-1.xml"/>
		<Product type="4450" id="3030" name="PD300Z-2 Plug-in Dimmer Module" config="linear/PD300Z-2.xml"/>
		<Product type="4457" id="3034" name="WD500Z-1 Wall Dimmer Switch" config="linear/WD500Z-1.xml"/>
		<Product type="4457" id="3331" name="WD1000Z-1 Wall Dimmer Switch"/>
		<Product type="4744" id="3030" name="GD00Z-4 Garage Door Opener Remote Controller"/>
		<Product type="4744" id="3530" name="GD00Z-4 Garage Door Opener Remote Controller"/>
		<Product type="4744" id="3531" name="GD00Z-7 Garage Door Opener Remote Controller"/>
		<Product type="4754" id="3038" name="LB60Z-1 Dimmable LED Light Bulb" config="linear/LB60Z-1.xml"/>
		<Product type="5246" id="3133" name="FS20Z Isolated Contact Fixture Module"/>
		<Product type="5250" id="3030" name="PS15Z-2 Plug-in Appliance Module"/>
		<Product type="5252" id="3530" name="WO15Z-1 Single Wall Outlet"/>
		<Product type="5257" id="3533" name="WS15Z-1 Wall Switch" config="linear/WS15Z-1.xml"/>
		<Product type="5343" id="3132" name="WA00Z-1 Scene Switch" config="linear/WA00Z-1.xml"/>
		<Product type="5457" id="3033" name="WT00Z-1 3-Way Wall Accessory Switch" config="linear/WT00Z-1.xml"/>
		<Product type="5442" id="5431" name="GC-TBZ48 Battery Powered Z-Wave Thermostat" config="linear/GC-TBZ48.xml" />
		<Product type="5442" id="5436" name="GC-TBZ48 Battery Powered Z-Wave Thermostat" config="linear/GC-TBZ48.xml" />
		<Product type="5442" id="5437" name="GC-TBZ48 Battery Powered Z-Wave Thermostat" config="linear/GC-TBZ48.xml" />
		<Product type="5744" id="3530" name="WD500Z5-1 Wall Mounted Dimmer" config="linear/WD500Z5-1.xml" />
	</Manufacturer>
	<Manufacturer id="015e" name="Locstar">
		<Product type="8015" id="0001" name="LS-8015-ZW Single Latch Door Lock"/>
	</Manufacturer>
	<Manufacturer id="0234" name="Logic Soft">
		<Product type="0003" id="010a" name="ZHC5010 Wall switch" config="logicsoft/ZHC5010.xml"/>
		<Product type="0003" id="010c" name="ZHC5002 Z-Scene Controller" config="logicsoft/ZHC5002.xml"/>
	</Manufacturer>
	<Manufacturer id="007f" name="Logitech">
	</Manufacturer>
	<Manufacturer id="0025" name="Loudwater Tech">
	</Manufacturer>
	<Manufacturer id="0071" name="LS Control">
		<Product type="0002" id="035D" name="ES 861 Temperature Sensor"/>
	</Manufacturer>
	<Manufacturer id="003d" name="Marmitek BV">
	</Manufacturer>
	<Manufacturer id="003e" name="Martec Access">
	</Manufacturer>
	<Manufacturer id="008f" name="MB Design">
	</Manufacturer>
	<Manufacturer id="015f" name="Mcohome">
		<Product type="0001" id="0001" name="Mini Energy Dimmer"/>
		<Product type="0002" id="0001" name="Mini Energy Switch"/>
		<!--EU-->
		<Product type="210a" id="1302" name="MH-P210 Mini Energy Dimmer" config="mcohome/mhp210.xml"/>
		<Product type="3102" id="0201" name="MH-S311 One-load" config="mcohome/mhs311.xml"/>
		<Product type="3102" id="0202" name="MH-S312 Two-load" config="mcohome/mhs312.xml"/>
		<Product type="3102" id="0204" name="MH-S314 Four-load" config="mcohome/mhs314.xml"/>
		<Product type="5102" id="3141" name="MH-S314 Four-load" config="mcohome/mhs314.xml"/>
		<Product type="4102" id="0201" name="MH-S411 One-load" config="mcohome/mhs411.xml"/>
		<Product type="4102" id="0202" name="MH-S412 Two-load" config="mcohome/mhs412.xml"/>
		<Product type="4121" id="1302" name="MH-S412 Two-load" config="mcohome/mhs412.xml"/>
		<Product type="4121" id="5102" name="MH-S412 Two-load" config="mcohome/mhs412.xml"/>
		<Product type="0801" id="3102" name="MH8-FC-EU Thermostat" config="mcohome/mh8fceu.xml"/>
		<Product type="0802" id="3102" name="MH8-FC4-EU Thermostat" config="mcohome/mh8fceu.xml"/>
		<Product type="0905" id="0201" name="MH9-CO2-WD CO2 Monitor" config="mcohome/mh9co2.xml"/>
		<Product type="a800" id="1352" name="A8-9 Multi-sensor" config="mcohome/a8-9.xml"/>
		<!--US-->
		<Product type="5102" id="0103" name="Touch Panel Switch MH-S513" config="mcohome/mhs513.xml"/>
	</Manufacturer>
	<Manufacturer id="007a" name="Merten">
		<Product type="8001" id="0001" name="Plug-in Appliance Module"/>
		<Product type="8002" id="0001" name="Plug-in Dimmer Module"/>
		<Product type="8003" id="0001" name="Plug-in Roller Shutter Module" config="merten/507801.xml"/>
		<Product type="4003" id="0001" name="Wall Dimmer Module"/>
		<Product type="4002" id="0001" name="Wall Appliance Module"/>
		<Product type="4004" id="0001" name="Wall Roller Shutter Module" config="merten/50x5xx.xml"/>
		<Product type="8001" id="8001" name="Receiver Flush-Mounted 1-Gang Switch"/>
		<Product type="0003" id="0004" name="Transmitter Flush-Mounted 4-Gang Switch"/>
		<Product type="0001" id="0002" name="Transmitter 1-Gang Switch"/>
		<Product type="0001" id="0004" name="Transmitter 2-Gang Switch"/>
		<Product type="0002" id="0001" name="Transmitter Move"/>
	</Manufacturer>
	<Manufacturer id="008c" name="MIOS">
		<Product type="0001" id="0001" name="Vera Lite"/>
	</Manufacturer>
	<Manufacturer id="0122" name="Miyakawa Electric Works">
		<Product type="0001" id="0001" name="ME-D101 Electric Power Measuring Instrument"/>
		<Product type="8000" id="0000" name="ZW-GW Smart Bridge"/>
	</Manufacturer>
	<Manufacturer id="007e" name="Monster Cable">
	</Manufacturer>
	<Manufacturer id="003f" name="Motorola">
	</Manufacturer>
	<Manufacturer id="0083" name="MTC Maintronic">
	</Manufacturer>
	<Manufacturer id="0258" name="Neo CoolCam">
		<Product type="0003" id="0082" name="Door/Window Detector" config="shenzen_neo/nas-ds01z.xml"/>
		<Product type="0003" id="1082" name="Door/Window Detector" config="shenzen_neo/nas-ds01z.xml"/>
		<Product type="0003" id="0087" name="Power plug 12A" config="shenzen_neo/nas-wr01z.xml"/>
		<Product type="0003" id="1087" name="Power plug 12A" config="shenzen_neo/nas-wr01z.xml"/>
		<Product type="0003" id="0083" name="Battery Powered PIR Sensor" config="shenzen_neo/nas-pd01z.xml"/>
		<Product type="0003" id="1083" name="Battery Powered PIR Sensor" config="shenzen_neo/nas-pd01z.xml"/>
		<Product type="0003" id="108d" name="Battery Powered PIR Sensor" config="shenzen_neo/nas-pd01z.xml"/>
		<Product type="0003" id="0085" name="Water Leakage Detector" config="shenzen_neo/nas-ws02z.xml"/>
		<Product type="0003" id="1085" name="Water Leakage Detector" config="shenzen_neo/nas-ws02z.xml"/>
		<Product type="0003" id="6085" name="Water Leakage Detector" config="shenzen_neo/nas-ws02z.xml"/>
		<Product type="0003" id="0088" name="Siren Alarm" config="shenzen_neo/nas-ab01z.xml"/>
		<Product type="0003" id="1088" name="Siren Alarm" config="shenzen_neo/nas-ab01z.xml"/>
		<Product type="0003" id="008a" name="SOS/Remote Control" config="shenzen_neo/nas-rc01z.xml"/>
		<Product type="0003" id="108a" name="SOS/Remote Control" config="shenzen_neo/nas-rc01z.xml"/>
		<Product type="0003" id="008b" name="Wall Switch (2 channels)" config="shenzen_neo/ls02ch.xml"/>
		<Product type="0003" id="108b" name="Wall Switch (2 channels)" config="shenzen_neo/ls02ch.xml"/>
		<Product type="0003" id="008c" name="Wall Switch (1 channel)" config="shenzen_neo/ls01ch.xml"/>
		<Product type="0003" id="108c" name="Wall Switch (1 channel)" config="shenzen_neo/ls01ch.xml"/>
	</Manufacturer>
	<Manufacturer id="0178" name="Nexia">
		<!-- full name in Z-wave database: Ingersoll Rand - Nexia Home Intelligence -->
		<Product type="4442" id="3130" name="DB100Z Doorbell Sensor" config="nexia/db100z.xml"/>
	</Manufacturer>
	<Manufacturer id="0165" name="NodOn">
		<Product type="0001" id="0001" name="ASP-3-1-00 Smart Plug" config="nodon/asp3100SmartPlug.xml"/>
		<Product type="0001" id="0003" name="MSP-3-1-XX Micro Smart Plug" config="nodon/msp31xxMicroSmartPlug.xml"/>
		<Product type="0002" id="0001" name="CRC-3-1-00 Octan Remote" config="nodon/crc3100OctanRemote.xml"/>
		<Product type="0002" id="0002" name="CRC-3-6-0x Soft Remote" config="nodon/crc360xSofremote.xml"/>
		<Product type="0002" id="0003" name="CWS-3-1-01 Wall Switch" config="nodon/cws3101wallswitch.xml"/>
	</Manufacturer>
	<Manufacturer id="0096" name="NorthQ">
		<Product type="0001" id="0001" name="NQ-92021 Power Reader" config="northq/nq92021.xml"/>
		<Product type="0001" id="0002" name="NQ-9021 Power Reader" config="northq/nq9021.xml" />
		<Product type="0010" id="0001" name="NQ-9121 Gas Meter" config="northq/nq9121.xml" />
	</Manufacturer>
	<Manufacturer id="0040" name="Novar EDS">
	</Manufacturer>
	<Manufacturer id="016a" name="Oomi">
		<!-- US-market products start with type prefix "01" -->
		<!-- AU-market products start with type prefix "02" -->
		<!-- CN-market products start with type prefix "1D" -->
		<Product type="0102" id="0064" name="FT100 MultiSensor 6" config="oomi/ft100.xml" />
		<Product type="0202" id="0064" name="FT100 MultiSensor 6" config="oomi/ft100.xml" />
		<Product type="1D02" id="0064" name="FT100 MultiSensor 6" config="oomi/ft100.xml" />
		<Product type="0103" id="006F" name="FT111 In Wall Dimmer" config="oomi/ft111.xml" />
		<Product type="0203" id="006F" name="FT111 In Wall Dimmer" config="oomi/ft111.xml" />
		<Product type="1D03" id="006F" name="FT111 In Wall Dimmer" config="oomi/ft111.xml" />
	</Manufacturer>
	<Manufacturer id="0041" name="OpenPeak Inc.">
	</Manufacturer>
	<Manufacturer id="0245" name="Permundo">
		<Product type="0003" id="0002" name="PSC132ZW Smart Mini Plug"/>
		<Product type="0003" id="0001" name="PSC234ZW Smart Plug"/>
	</Manufacturer>
	<Manufacturer id="013c" name="Philio Technology Corporation">
		<Product type="0001" id="0001" name="PAN11-4 Smart Energy Plug In Switch"/>
		<Product type="0001" id="0003" name="PAN04-1 Double Relay Switch 2x1.5kW with Power Measurement" config="philio/pan04.xml"/>
		<Product type="0001" id="0004" name="PAN06-1 In Wall Dual Relay (1 Way) Switch Module" config="philio/pan06.xml"/>
		<Product type="0001" id="0005" name="PAN07-1 TWO SPDT Switch module with meter" config="philio/pan07.xml"/>
		<Product type="0001" id="0006" name="PAN08-1 In Wall Roller Shutter Controller" config="philio/pan08.xml"/>
		<Product type="0001" id="000f" name="PAN03 Switch Module with meter 3 KW X1" config="philio/pan03.xml"/>
		<Product type="0001" id="0011" name="PAN11 Smart Energy Plug In Switch" config="philio/pan11.xml"/>
		<Product type="0001" id="0012" name="PAN04-1 Double Relay Switch 2x1.5kW with Power Measurement" config="philio/pan04.xml"/>
		<Product type="0001" id="0015" name="PAN08-1 In Wall Roller Shutter Controller" config="philio/pan08.xml"/>
		<Product type="0002" id="0002" name="PSM02-1 Slim Multi-Sensor" config="philio/psm02.xml"/>
		<Product type="0002" id="0050" name="PSP05 PIR/Motion" config="philio/psp05.xml"/>
		<Product type="0002" id="000c" name="PST02-A 4 in 1 Multi-Sensor" config="philio/pst02.xml"/>
		<Product type="0002" id="000d" name="PST02-B PIR/Motion 3 in 1 Sensor" config="philio/pst02-b.xml"/>
		<Product type="0002" id="000e" name="PST02-C Door/Window 3 in 1 sensor" config="philio/pst02-1c.xml"/>
		<Product type="0002" id="001e" name="PH-PSG01 Smoke Sensor" config="philio/phpsg01.xml"/>
		<Product type="0002" id="001f" name="PH-PAT02.eu Flood Multisensor 3in1" config="philio/phpat02.xml"/>
		<Product type="0002" id="0020" name="PH-PAT02-B.eu Multisensor 2in1" config="philio/phpat02.xml"/>
		<Product type="0004" id="000a" name="PH-PSE02.eu Zipato Indoor Siren" config="philio/pse02.xml"/>
		<Product type="0005" id="0031" name="PH-PAD02.eu Smart Dimmer Socket E27" config="philio/pad02.xml"/>
		<Product type="0006" id="001a" name="PH-PAB01.eu Micromodule Energy Meter" config="philio/phpab01.xml"/>
		<Product type="0009" id="0022" name="PSR04 Smart Color Button" config="philio/psr04.xml"/>
		<Product type="0001" id="0029" name="PAN16 Smart energy plug in switch" config="philio/pan16.xml"/>
	</Manufacturer>
	<Manufacturer id="010e" name="Polycontrol">
		<Product type="0002" id="0001" name="Danalock Keypad" config="polycontrol/keypad.xml"/>
		<Product type="0003" id="0002" name="Danalock Circle/Square" config="polycontrol/doorlock.xml"/>
		<Product type="0001" id="0001" name="Polylock" config="polycontrol/polylock.xml"/>
		<Product type="0008" id="0002" name="Danalock V2 BTZE" config="polycontrol/doorlock.xml"/>
		<Product type="0009" id="0001" name="Danalock V3 BTZE" config="polycontrol/doorlockv3.xml"/>
	</Manufacturer>
	<Manufacturer id="0154" name="Popp">
		<Product type="0001" id="0001" name="123658 Plug-in Switch plus Power Meter" config="popp/123658.xml"/>
		<Product type="0003" id="0001" name="009105 Wall Plug Switch Schuko (IP44)" config="popp/009105.xml"/>
		<Product type="0004" id="0002" name="Solar Powered Outdoor Siren" config="popp/solar-siren.xml" />
		<Product type="0004" id="0003" name="004407 CO Detector" config="popp/004407.xml"/>
		<Product type="0004" id="0004" name="009402 10-Year Smoke Detector" config="popp/009402.xml"/>
		<Product type="0004" id="0011" name="Popp Z-Rain Rain Sensor" config="popp/700168.xml"/>
		<Product type="0005" id="0001" name="012501 Strike Lock Control" config="popp/012501.xml"/>
		<Product type="0005" id="0002" name="700045 Universal Keypad" config="popp/700045.xml"/>
		<Product type="0100" id="0101" name="009303 Battery Wall Controller" config="popp/009303.xml" />
		<Product type="0100" id="0103" name="Popp KFOB-C Remote Control" config="zwave.me/ZME_KFOB-S.xml" />
		<Product type="0100" id="0201" name="Smoke Detector and Siren" config="popp/smoke-detector.xml" />
		<Product type="0100" id="0400" name="ZWeather" config="popp/zweather.xml"/>
		<Product type="1100" id="0001" name="123601 Plug-in Switch" config="popp/123601.xml" />
		<Product type="1100" id="0002" name="123580 Plug-in Dimmer" config="popp/123580.xml" />
	</Manufacturer>
	<Manufacturer id="0169" name="Popp">
		<Product type="0001" id="0001" name="ZWeather" config="popp/zweather.xml" />
	</Manufacturer>
	<Manufacturer id="0064" name="Popp / Duwi">
		<Product type="0001" id="0000" name="ZW EDAN 300 Flush Mounted Dimmer" />
		<Product type="1000" id="0002" name="Flush Mounted Switch"/>
		<Product type="1001" id="0000" name="Plugin Dimmer" />
		<Product type="1000" id="0009" name="Wall Dimmer Set for Busch-Jaeger DURO 2000" config="duwi/05458.xml"/>
		<Product type="2001" id="0000" name="ZW ES 1000 Flush Mounted Switch" config="duwi/ZWES1000.xml" />
		<Product type="3001" id="0000" name="ZW ZS 3500 Plugin Switch" />
		<Product type="3002" id="0000" name="ZW ZSA 3500 Plugin Switch" />
		<Product type="4001" id="0000" name="ZW ESJ Blind Control" config="duwi/ZWESJ300.xml" />
		<Product type="5001" id="0000" name="ZW FB Wireless remote control 10-channel" config="duwi/zwfb.xml"/>
		<Product type="5002" id="0000" name="Wireless Flush Mounted Switch" />
		<Product type="5003" id="0000" name="Static Controller" />
	</Manufacturer>
	<Manufacturer id="0016" name="PowerLynx">
	</Manufacturer>
	<Manufacturer id="0042" name="Pragmatic Cons">
	</Manufacturer>
	<Manufacturer id="0163" name="Queenlock">
		<Product type="3001" id="0301" name="ZW-702 Door Lock"/>
	</Manufacturer>
	<Manufacturer id="0095" name="Qees">
		<Product type="3101" id="0001" name="RETO Dimmer Plus 2013" config="qees/reto-dimmer-plus.xml"/>
		<Product type="3103" id="0001" name="RETO Plug-in Switch Plus" config="qees/reto-plugin-switch.xml" />
	</Manufacturer>
	<Manufacturer id="0159" name="Qubino">
		<Product type="0001" id="0001" name="ZMNHDA2 Flush Dimmer" config="qubino/ZMNHDA2.xml"/>
		<Product type="0001" id="0051" name="ZMNHDD1 Flush Dimmer" config="qubino/ZMNHDDx.xml"/>
		<Product type="0001" id="0052" name="ZMNHSDx Din Dimmer" config="qubino/ZMNHSDx.xml"/>
		<Product type="0001" id="0053" name="ZMNHVDx Flush Dimmer 0-10V" config="qubino/ZMNHVDx.xml"/>
		<Product type="0001" id="0054" name="ZMNHWD1 Flush RGBW Dimmer" config="qubino/ZMNHWD1.xml"/>
		<Product type="0002" id="0001" name="ZMNHBA2 Flush 2 Relays" config="qubino/ZMNHBA2.xml"/>
		<Product type="0002" id="0051" name="ZMNHBDx Flush 2 Relays" config="qubino/ZMNHBDx.xml"/>
		<Product type="0002" id="0002" name="ZMNHAA2 Flush 1 Relay" config="qubino/ZMNHAA2.xml"/>
		<Product type="0002" id="0052" name="ZMNHADx Flush 1 Relay" config="qubino/ZMNHADx.xml"/>
		<Product type="0002" id="0053" name="ZMNHND1 Flush 1D relay" config="qubino/ZMNHNDx.xml"/>
		<Product type="0002" id="0054" name="ZMNHYD1 Smart Plug 16A" config="qubino/ZMNHYDx.xml"/>
		<Product type="0003" id="0002" name="ZMNHCA2 Flush Shutter" config="qubino/ZMNHCA2.xml"/>
		<Product type="0003" id="0052" name="ZMNHCDx Flush Shutter" config="qubino/ZMNHCDx.xml"/>
		<Product type="0003" id="0053" name="ZMNHOD1 Flush Shutter DC" config="qubino/ZMNHODx.xml"/>
		<Product type="0004" id="0001" name="ZMNHJA2 Flush Dimmer Pilot Wire" config="qubino/ZMNHJA2.xml"/>
		<Product type="0004" id="0051" name="ZMNHJD1 Flush Dimmer Pilot Wire" config="qubino/ZMNHJD1.xml"/>
		<Product type="0004" id="0052" name="ZMNHUD1 DIN Pilot Wire" config="qubino/ZMNHUD1.xml"/>
		<Product type="0005" id="0001" name="ZMNHIA2 Flush on/off thermostat" config="qubino/ZMNHIA2.xml"/>
		<!--<Product type="0005" id="0051" name="ZMNHIDx Flush on/off thermostat (H1S1P1)" config="qubino/ZMNHIDxS1.xml"/>-->
		<Product type="0005" id="0051" name="ZMNHIDx Flush on/off thermostat (H1S2P1)" config="qubino/ZMNHIDxS2.xml"/>
		<Product type="0005" id="0052" name="ZMNHKDx Flush Heat and Cool thermostat" config="qubino/ZMNHKDx.xml"/>
		<Product type="0005" id="0053" name="ZMNHLDx Flush PWM thermostat" config="qubino/ZMNHLDx.xml"/>
		<Product type="0005" id="0003" name="ZMNHLA2 Flush PWM thermostat" config="qubino/ZMNHLAx.xml"/>
		<!--<Product type="0007" id="0052" name="ZMNHTDx Smart meter S1 S2 S3" config="qubino/ZMNHTDxS3.xml"/>-->
		<Product type="0007" id="0052" name="ZMNHTDx Smart meter S4 S5 S6" config="qubino/ZMNHTDx.xml"/>
		<Product type="0007" id="0053" name="ZMNHZDx Weather Station" config="qubino/ZMNHZDx.xml"/>
		<Product type="0007" id="0054" name="ZMNHXDx 3-phase Smart Meter" config="qubino/ZMNHXDx.xml"/>
	</Manufacturer>
	<Manufacturer id="0130" name="Quby">
		<Product type="0001" id="0001" name="Energy Management System"/>
	</Manufacturer>
	<Manufacturer id="0100" name="Reitz-Group.de">
	</Manufacturer>
	<Manufacturer id="5254" name="Remotec">
		<Product type="0000" id="531f" name="Z-URC" config="remotec/zurc.xml"/>
		<Product type="0001" id="8380" name="ZRC-100"/>
		<Product type="0101" id="8371" name="ZXT-310EU"/>
		<Product type="0100" id="8377" name="ZXT-120US" config="remotec/zxt-120.xml"/>
		<Product type="0101" id="8377" name="ZXT-120EU" config="remotec/zxt-120.xml"/>
		<Product type="0102" id="8377" name="ZXT-120AU" config="remotec/zxt-120.xml"/>
		<Product type="0103" id="8377" name="ZXT-120IN" config="remotec/zxt-120.xml"/>
		<Product type="0106" id="8377" name="ZXT-120RU" config="remotec/zxt-120.xml"/>
		<Product type="0107" id="8377" name="ZXT-120IL" config="remotec/zxt-120.xml"/>
		<Product type="0108" id="8377" name="ZXT-120BR" config="remotec/zxt-120.xml"/>
		<Product type="0100" id="8490" name="ZXT-600US AC MASTER" config="remotec/zxt-600.xml"/>
		<Product type="0101" id="8490" name="ZXT-600EU AC MASTER" config="remotec/zxt-600.xml"/>
		<Product type="0102" id="8490" name="ZXT-600AU AC MASTER" config="remotec/zxt-600.xml"/>
		<Product type="0103" id="8490" name="ZXT-600IN AC MASTER" config="remotec/zxt-600.xml"/>
		<Product type="0001" id="8510" name="ZRC-90" config="remotec/zrc-90.xml"/>
		<Product type="0002" id="8510" name="ZRC-90" config="remotec/zrc-90.xml"/>
		<Product type="8201" id="8120" name="ZFM-X10EU Dual Mode Insert Module "/>
		<Product type="8000" id="0002" name="ZFM-80" config="remotec/zfm-80.xml" />
		<Product type="0200" id="8031" name="ZTS-110" config="remotec/zts-110.xml" />
		<Product type="0202" id="8031" name="ZTS-110" config="remotec/zts-110.xml" />
		<Product type="0200" id="8170" name="ZTS-500US" config="remotec/zts-500.xml" />
	</Manufacturer>
	<Manufacturer id="0010" name="RCS">
		<Product type="0001" id="0002" name="TZ43 Thermostat" config="rcs/therm0009.xml" />
		<Product type="0001" id="0005" name="TZ43-IHD SMUD Thermostat" config="rcs/therm0005.xml" />
		<Product type="0001" id="0007" name="TZ45-IHD SMUD Thermostat" config="rcs/therm0007.xml" />
		<Product type="0001" id="0009" name="TZ45 Thermostat" config="rcs/therm0009.xml" />
		<Product type="0001" id="000a" name="TZ4Z-IHD RCS Thermostat" />
		<Product type="454d" id="3532" name="EM52-ZW Z-Wave Home Energy Meter" config="rcs/em52-zw.xml" />
		<Product type="504d" id="3132" name="PM12-ZW Z-Wave Power Monitoring Module" config="rcs/pm12-zw.xml" />
	</Manufacturer>
	<Manufacturer id="0065" name="RS Scene">
	</Manufacturer>
	<Manufacturer id="0150" name="Samsung SmartThings">
		<Product type="0002" id="0006" name="SmartThings Hub v2" />
    		<Product type="0001" id="0191" name="SmartThings Hub v1" />
	</Manufacturer>
	<Manufacturer id="003b" name="Schlage">
		<Product type="634b" id="504c" name="FE599GR Wireless Door Lock"/>
		<Product type="6341" id="5044" name="BE469 Touchscreen Deadbolt" config="schlage/BE469.xml"/>
		<Product type="6349" id="5044" name="BE468 Touchscreen Deadbolt" config="schlage/BE468.xml"/>
	</Manufacturer>
	<Manufacturer id="0097" name="Schlage Link">
		<Product type="1182" id="4501" name="iTemp Dual Sensor" config="schlagelink/itemp.xml" />
		<Product type="1188" id="4501" name="iTemp Dual Sensor" config="schlagelink/itemp.xml" />
		<Product type="6131" id="4501" name="Mini Keypad RFID" config="schlagelink/minikeypad.xml" />
		<Product type="6131" id="4101" name="Mini Keypad RFID" config="schlagelink/minikeypad.xml" />
		<Product type="6941" id="5501" name="LE120 Appliance Module"/>
		<Product type="6943" id="4501" name="On-Wall Power Socket"/>
	</Manufacturer>
	<Manufacturer id="001f" name="Scientia Tech">
	</Manufacturer>
	<Manufacturer id="0069" name="Seluxit">
	</Manufacturer>
	<Manufacturer id="0043" name="Senmatic A/S">
	</Manufacturer>
	<Manufacturer id="019a" name="Sensative">
		<Product type="0003" id="0003" name="Strips" config="sensative/strips.xml" />
		<Product type="0003" id="000a" name="Strips Comfort" config="sensative/stripscomfort.xml" />
	</Manufacturer>
	<Manufacturer id="0044" name="Sequoia Tech">
	</Manufacturer>
	<Manufacturer id="0151" name="Sercomm">
		<Product type="0002" id="0001" name="SW-CLP01-EU Clamp Power Meter"/>
	</Manufacturer>
	<Manufacturer id="0000" name="Sigma Designs">
		<Product type="0001" id="0001" name="UZB Z-Wave USB Adapter"/>
	</Manufacturer>
	<Manufacturer id="0045" name="Sine Wireless">
	</Manufacturer>
	<Manufacturer id="0070" name="Smart Products">
	</Manufacturer>
	<Manufacturer id="0047" name="Somfy">
	</Manufacturer>
	<Manufacturer id="0239" name="Stelpro">
		<Product type="0001" id="0001" name="STZW402+ Electronic Thermostat" config="stelpro/stzw402.xml"/>
	</Manufacturer>
	<Manufacturer id="0271" name="Steinel">
		<Product type="0002" id="1a72" name="IS140-2" config="steinel/is140-2.xml"/>
		<Product type="0001" id="1a74" name="RS LED D2" config="steinel/rs-led-d2.xml"/>
		<Product type="0001" id="1a73" name="XLED HOME 2" config="steinel/xled-home-2.xml"/>
                <Product type="0001" id="1a75" name="L810 LED iHF" config="steinel/l810-led-ihf.xml"/>
	</Manufacturer>
	<Manufacturer id="0166" name="Swiid">
		<Product type="0100" id="0100" name="SwiidInter" config="swiid/swiidinter.xml"/>
		<Product type="2007" id="0706" name="SwiidPlug" config="swiid/swiidplug.xml"/>
	</Manufacturer>
	<Manufacturer id="0009" name="Sylvania">
	</Manufacturer>
	<Manufacturer id="0012" name="Tell It Online">
	</Manufacturer>
	<Manufacturer id="0176" name="Telldus">
		<Product type="0003" id="0001" name="TZWP-100 Plug-in Switch" config="telldus/tzwp100.xml"/>
		<Product type="0003" id="0003" name="TZWP-102 Plug-in Switch" config="telldus/tzwp102.xml"/>
		<Product type="0005" id="0001" name="TZDW-100 Magnet Switch" config="telldus/tzdw100.xml"/>
	</Manufacturer>
	<Manufacturer id="0048" name="Telsey">
	</Manufacturer>
	<Manufacturer id="010c" name="There">
		<Product type="0001" id="0001" name="ThereGate"/>
	</Manufacturer>
	<Manufacturer id="019b" name="ThermoFloor AS">
		<Product type="0001" id="0001" name="Heatit Thermostat TF 021" config="thermofloor/heatit021.xml"/>
		<Product type="0003" id="0202" name="Heatit Thermostat TF 033" config="thermofloor/heatit033.xml"/>
	</Manufacturer>
	<Manufacturer id="008b" name="Trane">
		<Product type="5452" id="5431" name="Model TZEMT400AB32MAA" config="trane/TZEMT400AB32MAA.xml"/>
		<Product type="5452" id="5433" name="Model TZEMT400BB32MAA" config="trane/TZEMT400BB32MAA.xml"/>
		<Product type="5452" id="5436" name="Model TZEMT400BB32MAA" config="trane/TZEMT400BB32MAA.xml"/>
		<Product type="5452" id="5442" name="Model TZEMT524AA21MA" config="trane/TZEMT524AA21MA.xml"/>
		<Product type="5452" id="5439" name="Model TCONT624AS42DAA" config="trane/TZEMT524AA21MA.xml"/>
	</Manufacturer>
	<Manufacturer id="006b" name="Tricklestar">
	</Manufacturer>
	<Manufacturer id="0330" name="Tronika">
		<Product type="0003" id="a10d" name="Touch Panel Wall Controller - ZSC-01D" config="tronika/zsc01d.xml"/>
	</Manufacturer>
	<Manufacturer id="0049" name="Twisthink">
	</Manufacturer>
	<Manufacturer id="0080" name="Vero Duco">
	</Manufacturer>
	<Manufacturer id="005e" name="ViewSonic">
	</Manufacturer>
	<Manufacturer id="0007" name="Vimar CRS">
	</Manufacturer>
	<Manufacturer id="010a" name="Vitrum">
		<Product type="1100" id="4900" name="Vitrum I EU Wireless Dimmer" config="vitrum/vitrumBS.xml"/>
		<Product type="1100" id="4a00" name="Vitrum II EU Wireless Dimmer" config="vitrum/vitrumBS.xml"/>
		<Product type="1100" id="4b00" name="Vitrum III EU Wireless Dimmer" config="vitrum/vitrumBS.xml"/>
		<Product type="1200" id="5100" name="Vitrum I EU Wireless On-off" config="vitrum/vitrumBS.xml"/>
		<Product type="1200" id="5200" name="Vitrum II EU Wireless On-off" config="vitrum/vitrumBS.xml"/>
		<Product type="1200" id="5300" name="Vitrum III EU Wireless On-off" config="vitrum/vitrumBS.xml"/>
		<Product type="1200" id="5400" name="Vitrum IV EU Wireless On-off" config="vitrum/vitrumBS.xml"/>
		<Product type="1300" id="5A00" name="Vitrum II EU Roller Blind Control" config="vitrum/vitrumBS.xml"/>
		<Product type="2100" id="8a00" name="Vitrum II BS Wireless Dimmer" config="vitrum/vitrumBS.xml"/>
		<Product type="2200" id="9100" name="Vitrum I BS Wireless On-off" config="vitrum/vitrumBS.xml"/>
		<Product type="2200" id="9200" name="Vitrum II BS Wireless On-off" config="vitrum/vitrumBS.xml"/>
		<Product type="2200" id="9400" name="Vitrum IV BS Wireless On-off" config="vitrum/vitrumBS.xml"/>
		<Product type="4400" id="6400" name="Vitrum IV EU Wireless On-off" config="vitrum/vitrumBS.xml"/>
		<Product type="3400" id="6400" name="Vitrum IV EU Wireless On-off" config="vitrum/vitrumBS.xml"/>
		<Product type="1400" id="6600" name="Vitrum VI EU Wireless On-off" config="vitrum/vitrumBS.xml"/>
		<Product type="1400" id="6100" name="Vitrum I EU Wireless On-off" config="vitrum/vitrumBS.xml"/>
	</Manufacturer>
	<Manufacturer id="0109" name="Vision">
		<Product type="1001" id="0101" name="ZU1401 Z-Wave USB Stick"/>
		<Product type="1001" id="0104" name="ZU1401 Z-Wave USB Stick"/>
		<Product type="1001" id="0105" name="ZU1401 Z-Wave USB Stick"/>
		<Product type="2001" id="0101" name="ZD2102 US Door/Window Sensor" config="vision/zd2102.xml"/>
		<Product type="2001" id="0102" name="ZD2102 AU Door/Window Sensor" config="vision/zd2102.xml"/>
		<Product type="2001" id="0104" name="ZD2102 JP Door/Window Sensor" config="vision/zd2102.xml"/>
		<Product type="2001" id="0105" name="ZD2102 EU Door/Window Sensor" config="vision/zd2102.xml"/>
		<Product type="2001" id="0106" name="ZD2102 EU Door/Window Sensor" config="vision/zd2102.xml"/>
		<Product type="2002" id="0201" name="ZP3102 PIR Motion Sensor" config="vision/zp3102.xml"/>
		<Product type="2002" id="0202" name="ZP3102 PIR Motion Sensor" config="vision/zp3102.xml"/>
		<Product type="2002" id="0203" name="ZP3102 PIR Motion Sensor" config="vision/zp3102.xml"/>
		<Product type="2002" id="0204" name="ZP3102 PIR Motion Sensor" config="vision/zp3102.xml"/>
		<Product type="2002" id="0205" name="ZP3102 PIR Motion Sensor" config="vision/zp3102.xml"/>
		<Product type="2003" id="0301" name="ZS5101 Shock and Vibration Sensor" config="vision/zs5101eu.xml"/>
		<Product type="2003" id="0302" name="ZS5101 Shock and Vibration Sensor" config="vision/zs5101eu.xml"/>
		<Product type="2003" id="0306" name="ZS5101 Shock and Vibration Sensor" config="vision/zs5101eu.xml"/>
		<Product type="2003" id="0307" name="ZS5101 Shock and Vibration Sensor" config="vision/zs5101eu.xml"/>
		<Product type="2004" id="0403" name="ZS6101 Smoke Detector"/>
		<Product type="2005" id="0503" name="ZM1601 Battery Operated Siren" config="vision/zm1601eu.xml"/>
		<Product type="2005" id="0505" name="ZM1601 Battery Operated Siren" config="vision/zm1601eu.xml"/>
		<Product type="2005" id="0508" name="ZM1601EU-5 Battery Operated Siren" config="vision/zm1601eu5.xml"/>
		<Product type="2006" id="0610" name="ZM1701 Electronic Deadbolt Door Lock without Handle"/>
		<Product type="2006" id="0620" name="ZM1702 Electronic Deadbolt Door Lock with Handle"/>
		<Product type="2006" id="0621" name="ZM1701 Electronic Deadbolt Door Lock without Handle"/>
		<Product type="2007" id="0703" name="Plug-in Switch"/>
		<Product type="2008" id="0803" name="ZL7101 Plug-in Dimmer Module"/>
		<Product type="2009" id="0903" name="ZM1602 Main Operated Siren" config="vision/zm1602eu.xml"/>
		<Product type="2009" id="0908" name="ZM1602+ DC/AC Power Siren" config="vision/zm1602eu5.xml"/>
		<Product type="200a" id="0a02" name="ZG8101 Garage Door Detector" config="vision/zg8101.xml"/>
		<Product type="200c" id="0c02" name="ZL7431 In-Wall Switch Single Relay" config="vision/zl7431.xml"/>
		<Product type="200f" id="0f02" name="ZS6301 CO Detector"/>
		<Product type="200f" id="0f03" name="ZS6301 CO Detector"/>
		<Product type="2012" id="1203" name="ZR1202 Repeater"/>
		<Product type="2014" id="1401" name="ZL7101 Plug-in Dimmer Module"/>
		<Product type="2017" id="1717" name="ZL7432 In-Wall Switch, Dual Relay"/>
		<Product type="201a" id="1aa4" name="ZL7261 Plug-in Power Monitor" config="vision/zl7261.xml"/>
		<Product type="201c" id="1c01" name="ZF5201 Flood sensor" config="vision/zf5201.xml"/>
		<Product type="201f" id="1f10" name="ZD2201 Multisensor 4in1" config="vision/zd2201.xml"/>
		<Product type="201f" id="1f20" name="ZD2301 Multisensor 4in1" config="vision/zd2301.xml"/>
		<Product type="2021" id="2101" name="ZP3111 Multisensor 4in1" config="vision/zp3111.xml"/>
		<Product type="2022" id="2201" name="ZD2105US-5 Recessed Door/Window Sensor" config="vision/zd2105us5.xml"/>
		<Product type="3001" id="0104" name="ZM1602 Main Operated Siren"/>
	</Manufacturer>
	<Manufacturer id="004a" name="Visualize">
	</Manufacturer>
	<Manufacturer id="004b" name="Watt Stopper">
	</Manufacturer>
	<Manufacturer id="0008" name="Wayne Dalton">
		<Product type="0007" id="0020" name="WDTC-20 Thermostat" config="waynedalton/WDTC-20.xml"/>
	</Manufacturer>
	<Manufacturer id="0171" name="WeBeHome AB">
		<Product type="0001" id="0001" name="WBH HG-900 Home Gateway"/>
	</Manufacturer>
	<Manufacturer id="0118" name="Wenzhou TKB Control System">
		<Product type="0001" id="0001" name="TZ88 Smart Energy Plug-in Switch" config="wenzhou/tz88.xml"/>
		<Product type="0001" id="0011" name="TZ88 Smart Energy Plug-in Switch" config="wenzhou/tz88.xml"/>
		<Product type="0002" id="0001" name="SM103 Door/Window Sensor" config="wenzhou/sm103.xml"/>
		<Product type="0002" id="0002" name="TSP01 3 in 1 PIR Motion Sensor" config="wenzhou/tsp01.xml" />
		<Product type="0003" id="0002" name="TZ68 On/Off Switch Socket" config="wenzhou/tz68.xml"/>
		<Product type="0003" id="0003" name="TZ56 Wall Switch On/Off" config="wenzhou/tz56.xml"/>
		<Product type="0003" id="0004" name="TZ55 Wall Switch Dimmer" config="wenzhou/tz55.xml"/>
		<Product type="0004" id="0002" name="TZ69 Smart energy plug in switch" config="wenzhou/tz69.xml"/>
		<Product type="0116" id="3119" name="TZ69F Smart energy plug in switch" config="wenzhou/tz69.xml"/>
		<Product type="000b" id="0001" name="ST812 Flood Detector" config="everspring/st812.xml"/>
		<Product type="0808" id="0808" name="TZ65 Dual Wall Dimmer" config="wenzhou/tz65d.xml"/>
		<Product type="0101" id="0103" name="TZ68 On/Off Switch Socket" config="wenzhou/tz68.xml"/>
		<Product type="0102" id="1020" name="TZ66D Dual Wall Switch" config="wenzhou/tz66d.xml"/>
		<Product type="0202" id="0611" name="TZ67 Wall Plug Dimmer" config="wenzhou/tz67.xml"/>
		<Product type="0311" id="0103" name="TZ69E Smart energy plug in switch" config="wenzhou/tz69.xml"/>
		<Product type="0311" id="0203" name="TZ57 Two channel switch" config="wenzhou/tz57.xml"/>
		<Product type="0311" id="0305" name="TZ79 Power meter Relay Switch" config="wenzhou/tz79.xml"/>
		<Product type="0311" id="0304" name="TZ74 Dual Switch" config="wenzhou/tz74.xml"/>
	</Manufacturer>
	<Manufacturer id="0149" name="wiDom">
		<Product type="0012" id="0104" name="UBS104 Universal Relay Switch" config="widom/UBS104.xml"/>
		<Product type="1214" id="0304" name="UME304 Energy Driven Switch" config="widom/UME304C_S.xml"/>
		<Product type="1214" id="0504" name="WDS Universal Double Switch" config="widom/WDS.xml"/>
	</Manufacturer>
	<Manufacturer id="004c" name="Woodward Labs">
	</Manufacturer>
	<Manufacturer id="0003" name="Wrap">
	</Manufacturer>
	<Manufacturer id="004d" name="Xanboo">
	</Manufacturer>
	<Manufacturer id="0115" name="Z-Wave.Me">
		<Product type="0001" id="0001" name="Z-Wave USB Stick"/>
		<Product type="0001" id="0069" name="Key Fob" config="zwave.me/kfob.xml"/>
		<Product type="0002" id="0003" name="Z-Wave USB Stick"/>
		<Product type="0024" id="0001" name="Floor Thermostat"/>
		<Product type="0100" id="0001" name="ZME_KFOB 4 Button Key Fob" config="zwave.me/kfob.xml"/>
		<Product type="0100" id="0004" name="ZME_WCD2 Double Paddle Wall Controller" config="zwave.me/ZME_WCD2.xml"/>
		<Product type="0100" id="0101" name="ZME_WALLC-S Secure Wall Controller" config="zwave.me/ZME_WALLC-S.xml" />
		<Product type="0100" id="0102" name="ZME_KFOB-S 4 Button Key Fob" config="zwave.me/ZME_KFOB-S.xml" />
		<Product type="0100" id="0103" name="Popp KFOB-C Remote Control" config="zwave.me/popp_kfob-c.xml" />
		<Product type="0100" id="0200" name="Smoke Detector"/>
		<Product type="0100" id="0201" name="Smoke Detector"/>
		<Product type="0100" id="0400" name="Z-Weather Wind and Weather Sensor" config="zwave.me/zweather.xml"/>
		<Product type="0110" id="0001" name="Z-Uno" config="zwave.me/ZUno.xml"/>
		<Product type="0200" id="0001" name="iTemp Temperature Sensor" config="zwave.me/iTemp.xml"/>
		<Product type="0201" id="0001" name="iTemp Temperature Sensor" config="zwave.me/iTemp.xml"/>
		<Product type="0201" id="0002" name="Thermostat"/>
		<Product type="0201" id="0003" name="Binary Sensor"/>
		<Product type="0400" id="0001" name="ZME_UZB1 USB Stick"/>
		<Product type="1000" id="0001" name="ZME_054313Z Flush-Mountable Switch" config="zwave.me/ZME_05431.xml"/>
		<Product type="1000" id="0002" name="ZME_06433/05433 Wall Flush-Mountable Dimmer" config="zwave.me/ZME_06433.xml"/>
		<Product type="1000" id="0003" name="ZME_06436 Motor Control" config="zwave.me/ZME_06436.xml" />
		<Product type="1000" id="0004" name="ZME_064435 Wall Controller" config="zwave.me/ZME_064435.xml"/>
		<Product type="1000" id="0100" name="ZME_05461 Dual Load Wall Switch" config="zwave.me/ZME_05461.xml"/>
		<Product type="1000" id="0200" name="ZME_064281 Wall Plug switch Schuko (IP44) Gen 5" config="zwave.me/ZME_064381.xml"/>
		<Product type="1000" id="0300" name="ZME_RC2 Remote Control" config="zwave.me/ZME_RC2.xml"/>
		<Product type="1100" id="0002" name="PLDE Plug-in Dimmer"/>
	</Manufacturer>
	<Manufacturer id="0147" name="Z-Wave.Me">
		<Product type="0002" id="0003" name="RaZberry Controller"/>
		<Product type="0400" id="0001" name="RaZberry Controller ZWave+"/>
		<Product type="0400" id="0002" name="RaZberry Controller 2016 ZWave+"/>
	</Manufacturer>
	<Manufacturer id="004f" name="Z-Wave Technologia">
	</Manufacturer>
	<Manufacturer id="004e" name="Zdata">
	</Manufacturer>
	<Manufacturer id="0131" name="Zipato">
		<Product type="0001" id="0012" name="Micro Module Switch Double PAN04" config="zipato/pan04.xml" />
		<Product type="0002" id="0002" name="RGBW LED Bulb" config="zipato/RGBBulb.xml" />
		<Product type="0002" id="0003" name="Bulb 2" config="zipato/RGBBulb2.xml"/>
		<Product type="0002" id="000c" name="PST02-A 4 in 1 Multi-Sensor" config="philio/pst02.xml"/>
		<Product type="0004" id="000a" name="Indoor Siren" config="philio/pse02.xml"/>
		<Product type="0005" id="0031" name="PH-PAD02.eu Smart Dimmer Socket E27" config="philio/pad02.xml"/>
		<Product type="0006" id="001a" name="PH-PAB01.eu Micromodule Energy Meter" config="philio/phpab01.xml"/>
		<Product type="6131" id="4501" name="Zipato Mini Keypad" config="zipato/MiniKeypad.xml" />
		<Product type="2001" id="0106" name="VS-ZD2102 Door/Window Sensor" config="zipato/vszd2102.xml" />
		<Product type="2002" id="0205" name="ZP3102-EU Multisensor Duo" config="zipato/zp3102.xml"/>
		<Product type="201f" id="1f20" name="ZD2301 Multisensor 4in1" config="vision/zd2301.xml"/>
		<Product type="8002" id="1000" name="Smart Smoke Sensor HS1SA-Z" config="heiman/HS1SA-Z.xml"/>
		<Product type="8003" id="1000" name="Combustible Gas Sensor HS1CG-Z" config="heiman/HS1CG-Z.xml"/>
		<Product type="8004" id="1000" name="Water Leakage Sensor HS1WL-Z" config="heiman/HS1WL-Z.xml"/>
		<Product type="8005" id="1000" name="CO Sensor HS1CA-Z" config="heiman/HS1CA-Z.xml"/>
	</Manufacturer>
	<Manufacturer id="027a" name="Zooz">
		<Product type="0003" id="0082" name="ZSE08 Contact Sensor" config="zooz/zse08.xml" />
		<Product type="0003" id="0083" name="ZSE09 Mini Sensor" config="zooz/zse09.xml" />
		<Product type="b112" id="1f1c" name="ZEN22 Dimmer V2" config="zooz/zen22v2.xml"/>
		<Product type="0003" id="0085" name="ZSE30 Water Sensor" config="zooz/zse30.xml" />
		<Product type="0003" id="0087" name="ZEN07 Mini Plug" config="zooz/zen07.xml" />
		<Product type="2021" id="2101" name="ZSE40 4-in-1 sensor" config="zooz/zse40.xml" />
		<Product type="0003" id="0088" name="ZSE33 Smart Chime" config="zooz/zse33.xml" />
		<Product type="0101" id="000a" name="ZEN06" config="zooz/zen06.xml"/>
		<Product type="b111" id="251c" name="ZEN23 Toggle Switch V2" config="zooz/zen23.xml" />
		<Product type="0101" id="000D" name="ZEN15 Power Switch" config="zooz/zen15.xml" />
		<Product type="0301" id="0012" name="ZSE18 Motion Sensor" config="zooz/zse18.xml" />
		<Product type="0401" id="0002" name="ZST10 S2 Z-Wave Plus USB Stick" />
	</Manufacturer>
	<Manufacturer id="015d" name="Zooz">
		<Product type="0651" id="f51c" name="ZEN20 Power Strip" config="zooz/zen20.xml" />
		<Product type="0111" id="231c" name="ZEN21 Switch" config="zooz/zen21.xml"/>
		<Product type="0112" id="241c" name="ZEN22 Dimmer" config="zooz/zen22.xml"/>
		<Product type="1111" id="1e1c" name="ZEN23 Toggle Switch" config="zooz/zen23.xml" />
		<Product type="0111" id="1f1c" name="ZEN24 Dimmer Switch" config="zooz/zen24.xml" />
		<Product type="6100" id="6100" name="NZW97 Inovelli Dual Outdoor Z-Wave Plug" config="inovelli/nzw97.xml"/>
		<Product type="b111" id="1e1c" name="ZEN21 Switch V2.0" config="zooz/zen21.xml" />
	</Manufacturer>
	<Manufacturer id="0315" name="Z Wave Products Inc.">
		<Product type="4447" id="3034" name="WD-100" config="zwp/WD-100.xml"/>
	</Manufacturer>
	<Manufacturer id="0021" name="Zykronix">
	</Manufacturer>
</ManufacturerSpecificData><|MERGE_RESOLUTION|>--- conflicted
+++ resolved
@@ -603,11 +603,8 @@
 	<Manufacturer id="0152" name="G.R.">
 		<Product type="0202" id="0511" name="GR105 Auto Valve" config="gr/gr105.xml"/>
 		<Product type="0003" id="0512" name="GR105n Auto Valve" config="gr/gr105n.xml"/>
-<<<<<<< HEAD
 		<Product type="0500" id="0005" name="GRB3 Multichannel Switch" config="gr/grb3.xml"/>
-=======
 		<Product type="0500" id="0003" name="ZSE02 Motion Sensor"/>
->>>>>>> c3d5dc65
 	</Manufacturer>
 	<Manufacturer id="0020" name="General Electric">
 		<Product type="8007" id="1390" name="Wireless Lighting Control"/>
