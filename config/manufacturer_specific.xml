--- conflicted
+++ resolved
@@ -1,11 +1,6 @@
 <?xml version="1.0" encoding="utf-8"?>
-<<<<<<< HEAD
-<ManufacturerSpecificData xmlns='https://github.com/OpenZWave/open-zwave' Revision="15">
-	<Manufacturer id="0040" name="2B Electronics">
-=======
-<ManufacturerSpecificData xmlns='http://code.google.com/p/open-zwave/'>
+<ManufacturerSpecificData xmlns='https://github.com/OpenZWave/open-zwave' Revision="16">
 	<Manufacturer id="0028" name="2B Electronics">
->>>>>>> c01bd597
 	</Manufacturer>
 	<Manufacturer id="0098" name="2GIG Technologies">
 		<Product type="3200" id="015e" name="CT50e Thermostat" config="2gig/ct50e.xml"/>
@@ -648,7 +643,6 @@
 		<Product type="0003" id="0001" name="EUR_SPIRITZ Wall Radiator Thermostat" config="eurotronic/eur_spiritz.xml"/>
 		<Product type="0003" id="0002" name="EUR_SPIRITZ Wall Radiator Thermostat" config="eurotronic/eur_spiritz.xml"/>
 		<Product type="0003" id="0003" name="EUR_SPIRITZ Wall Radiator Thermostat" config="eurotronic/eur_spiritz.xml"/>
-<<<<<<< HEAD
 	</Manufacturer>
 	<Manufacturer id="0128" name="Eneco">
 		<Product type="0000" id="0000" name="ED2.0 Meter Adapter"/>
@@ -664,8 +658,6 @@
 		<Product type="0111" id="0101" name="ZW20RM 20A TR Smart Meter Duplex Receptacle" config="enerwave/zw20rm.xml"/>
 		<Product type="0102" id="0201" name="ZW500D 500W In-Wall Preset Dimmer Switch" config="enerwave/zw500d.xml"/>
 		<Product type="0111" id="0105" name="ZW15RM Plus 15A TR Smart Meter Duplex Receptacle" config="enerwave/zw15rmplus.xml"/>
-=======
->>>>>>> c01bd597
 	</Manufacturer>
 	<Manufacturer id="0060" name="Everspring">
 		<Product type="0001" id="0001" name="HSP02 Motion Detector" config="everspring/hsp02.xml"/>
@@ -892,15 +884,7 @@
 		<Product type="2411" id="0001" name="Nanogrid: FDN2nxx light switch - where n is 1, 2, 3 or 4 buttons"/>
 		<Product type="7333" id="0031" name="Nanogrid: FDN2nxx light switch - where n is 1, 2, 3 or 4 buttons" config="frostdale/fdn2nxx.xml"/>
 	</Manufacturer>
-<<<<<<< HEAD
-	<Manufacturer id="0152" name="G.R.">
-		<Product type="0202" id="0511" name="GR105 Auto Valve" config="gr/gr105.xml"/>
-		<Product type="0003" id="0512" name="GR105n Auto Valve" config="gr/gr105n.xml"/>
-		<Product type="0500" id="0005" name="GRB3 Multichannel Switch" config="gr/grb3.xml"/>
-		<Product type="0500" id="0003" name="ZSE02 Motion Sensor"/>
-=======
 	<Manufacturer id="0305" name="Future Home AS">
->>>>>>> c01bd597
 	</Manufacturer>
 	<Manufacturer id="033E" name="GE">
 	</Manufacturer>
@@ -954,6 +938,12 @@
 	</Manufacturer>
 	<Manufacturer id="0068" name="Good Way Technology Co. Ltd">
 	</Manufacturer>
+	<Manufacturer id="0152" name="G.R.">
+		<Product type="0202" id="0511" name="GR105 Auto Valve" config="gr/gr105.xml"/>
+		<Product type="0003" id="0512" name="GR105n Auto Valve" config="gr/gr105n.xml"/>
+		<Product type="0500" id="0005" name="GRB3 Multichannel Switch" config="gr/grb3.xml"/>
+		<Product type="0500" id="0003" name="ZSE02 Motion Sensor"/>
+	</Manufacturer>
 	<Manufacturer id="0099" name="GreenWave Reality Inc">
 		<Product type="0001" id="0002" name="One Gateway"/>
 		<Product type="0002" id="0002" name="PowerNode 1 port" config="greenwave/powernode1.xml"/>
@@ -1279,12 +1269,6 @@
 		<Product type="0e01" id="0334" name="VRE06-1LZ Multilevel Scene Switch" config="leviton/vre06.xml"/>
 		<Product type="1001" id="0209" name="VRF01-1LZ Scene Capable Quiet Fan Speed Control" config="leviton/vrf01.xml"/>
 		<Product type="1001" id="0334" name="VRF01-1LZ Quiet Fan Speed Control" config="leviton/vrf01.xml"/>
-<<<<<<< HEAD
-		<Product type="1102" id="0243" name="VRCS2-MRZ 2-Button Scene Controller with Switches"/>
-		<Product type="1902" id="0334" name="DZPD3-1LW Plug-In Lamp Module"/>
-		<Product type="1001" id="0209" name="VRF01-1LZ Multilevel Scene Switch - 1.5A Fan" config="leviton/vrf01.xml"/>
-=======
->>>>>>> c01bd597
 		<Product type="1102" id="0243" name="VRCS2-MRZ 2-Button Scene Controller with Switches"/>
 		<Product type="1202" id="0243" name="VRCZ4-MRZ 4-Button Zone Controller with Switch" config="leviton/vrcz4.xml"/>
 		<Product type="1902" id="0334" name="DZPD3-1LW Plug-In Dimming Lamp Module"/>
@@ -1749,13 +1733,10 @@
 	</Manufacturer>
 	<Manufacturer id="0093" name="San Shih Electrical Enterprise">
 	</Manufacturer>
-<<<<<<< HEAD
 	<Manufacturer id="0150" name="Samsung SmartThings">
 		<Product type="0002" id="0006" name="SmartThings Hub v2" />
-    		<Product type="0001" id="0191" name="SmartThings Hub v1" />
-	</Manufacturer>
-	<Manufacturer id="003b" name="Schlage">
-=======
+		<Product type="0001" id="0191" name="SmartThings Hub v1" />
+	</Manufacturer>
 	<Manufacturer id="012C" name="SANAV">
 	</Manufacturer>
 	<Manufacturer id="0307" name="SATCO Products">
@@ -1763,7 +1744,6 @@
 	<Manufacturer id="0318" name="SBCK Corp">
 	</Manufacturer>
 	<Manufacturer id="003b" name="Schlage (Allegion)">
->>>>>>> c01bd597
 		<Product type="634b" id="504c" name="FE599GR Wireless Door Lock"/>
 		<Product type="6341" id="5044" name="BE469 Touchscreen Deadbolt" config="schlage/BE469.xml"/>
 		<Product type="6349" id="5044" name="BE468 Touchscreen Deadbolt" config="schlage/BE468.xml"/>
