<?xml version="1.0" encoding="utf-8"?>
<ManufacturerSpecificData xmlns='http://code.google.com/p/open-zwave/'>
	<Manufacturer id="0040" name="2B Electronics">
	</Manufacturer>
	<Manufacturer id="0098" name="2GIG Technologies">
		<Product type="3200" id="015e" name="CT50e Thermostat" config="2gig/ct50e.xml"/>
		<Product type="1e10" id="0158" name="CT30 Thermostat" config="2gig/ct30.xml"/>
		<Product type="1e12" id="015c" name="CT30 Thermostat" config="2gig/ct30.xml"/>
		<Product type="1e12" id="015e" name="CT30 Thermostat" config="2gig/ct30.xml"/>
		<Product type="2002" id="0100" name="CT32 Thermostat" config="2gig/ct32.xml"/>
		<Product type="5002" id="0100" name="CT80 Thermostat" config="2gig/ct80.xml"/>
		<Product type="5003" id="0109" name="CT80 Thermostat" config="2gig/ct80.xml"/>
		<Product type="6401" id="0105" name="CT100 Thermostat" config="2gig/ct100.xml"/>
		<Product type="6401" id="0107" name="CT100 Thermostat USA" config="2gig/ct100.xml"/>
		<Product type="6402" id="0100" name="CT100 Plus Thermostat" config="2gig/ct100.xml"/>
		<Product type="6402" id="0001" name="CT100 Plus Thermostat" config="2gig/ct100.xml"/>
		<Product type="6501" id="000c" name="CT101 Thermostat (Iris)" config="2gig/ct101.xml"/>
		<Product type="6501" id="000d" name="CT101 Thermostat" config="2gig/ct101.xml"/>
	</Manufacturer>
	<Manufacturer id="002a" name="3e Technologies">
	</Manufacturer>
	<Manufacturer id="0022" name="A-1 Components">
	</Manufacturer>
	<Manufacturer id="0001" name="ACT">
		<Product type="4349" id="3130" name="ZCS101 Serial Interface"/>
		<Product type="4952" id="3030" name="ZIR000 PIR Motion Sensor" config="act/zir010.xml"/>
		<Product type="4952" id="3330" name="ZIR010 PIR Motion Sensor" config="act/zir010.xml"/>
		<Product type="4952" id="3130" name="ZIR010 PIR Motion Sensor" config="act/zir010.xml"/>
		<Product type="4450" id="3030" name="ZDP100 Plugin Lamp Module"/>
		<Product type="4457" id="3033" name="ZDW103 Wall Dimmer Module" config="act/zdw103.xml"/>
		<Product type="4457" id="3330" name="ZDW230 Wall Dimmer Module"/>
		<Product type="4457" id="3332" name="ZDW232 Wall Dimmer Module" config="act/zdw232.xml"/>
		<Product type="444d" id="3330" name="ZDM230 Wall Dimmer Module" config="act/zdm230.xml"/>
		<Product type="5250" id="3030" name="ZRP100 Plugin Appliance Module"/>
		<Product type="5250" id="3130" name="ZRP110 Exterior Appliance Module" config="act/zrp110.xml"/>
		<Product type="5257" id="3330" name="ZRW230 Wall Appliance Module"/>
		<Product type="5246" id="3133" name="LFM-20 Relay Fixture Module" config="act/lfm20.xml"/>
		<Product type="5257" id="3033" name="ZRW103 Wall Switch Module" config="act/zrw103.xml"/>
		<Product type="524d" id="3330" name="ZRM230 Wall Appliance Module"/>
		<Product type="5457" id="3330" name="ZTW230 Wall Transmitter Module"/>
		<Product type="544d" id="3330" name="ZTM230 Wall Transmitter Module"/>
	</Manufacturer>
	<Manufacturer id="0086" name="Aeotec">
		<Product type="0000" id="0000" name="Z-Wave Extender"/>
		<Product type="0001" id="0001" name="Z-Stick"/>
		<Product type="0001" id="0002" name="DSA02203 Z-Stick S2"/>
		<Product type="0002" id="0001" name="DSA02203 Z-Stick S2"/>
		<Product type="0001" id="0007" name="DSA07203 Z-Stick Lite"/>
		<Product type="0001" id="0003" name="DSA03202 Minimote" config="aeotec/dsa03202.xml"/>
		<Product type="0001" id="0016" name="DSA22 Key Fob" config="aeotec/dsa22.xml"/>
		<Product type="0001" id="0026" name="DSA38 Panic Button" config="aeotec/dsa38.xml"/>
		<Product type="0002" id="0005" name="DSB05 Multisensor" config="aeotec/dsb05.xml"/>
		<Product type="0002" id="001c" name="DSB28 Home Energy Meter (2nd Edition)" config="aeotec/dsb28.xml"/>
		<Product type="0002" id="001d" name="DSB29 Door/Window Sensor (2nd Edition)" config="aeotec/dsb29.xml"/>
		<Product type="0002" id="002d" name="DSB45 Water Sensor" config="aeotec/dsb45.xml" />
		<Product type="0002" id="0036" name="DSB54 Recessed Door Sensor" config="aeotec/dsb54.xml"/>
		<Product type="0002" id="0004" name="DSB04100 Door/Window Sensor" config="aeotec/dsb04100.xml"/>
		<Product type="0002" id="0009" name="DSB09104 Home Energy Meter" config="aeotec/dsb09104.xml"/>
		<Product type="0003" id="000a" name="DSC10 Heavy-Duty Smart Switch" config="aeotec/dsc10.xml"/>
		<Product type="0003" id="000b" name="DSC11 Smart Strip" config="aeotec/dsc11.xml"/>
		<Product type="0003" id="0018" name="DSC24 Smart Switch (2nd Edition)" config="aeotec/dsc24.xml"/>
		<Product type="0003" id="0006" name="DSC06106 Smart Energy Switch" config="aeotec/dsc06106.xml"/>
		<Product type="0003" id="0008" name="DSC08101 Smart Energy Illuminator" config="aeotec/dsc08101.xml"/>
		<Product type="0003" id="000c" name="DSC12104 Micro Smart Energy Switch" config="aeotec/dsc12104.xml"/>
		<Product type="0003" id="000d" name="DSC13104 Micro Smart Energy Illuminator" config="aeotec/dsc13104.xml"/>
		<Product type="0003" id="000e" name="DSC14104 Micro Motor Controller" config="aeotec/dsc14104.xml"/>
		<Product type="0003" id="0012" name="DSC18103 Micro Smart Switch (2nd Edition)" config="aeotec/dsc18103.xml" />
		<Product type="0003" id="0013" name="DSC19103 Micro Smart Dimmer (2nd Edition)" config="aeotec/dsc19103.xml" />
		<Product type="0003" id="001a" name="DSC26103 Micro Switch (2nd Edition)" config="aeotec/dsc26103.xml"/>
		<Product type="0003" id="001b" name="DSC27103 Micro Dimmer (2nd Edition)" config="aeotec/dsc27103.xml"/>
		<Product type="0003" id="0011" name="DSC35103 Micro Double Switch" config="aeotec/dsc35103.xml"/>
		<Product type="0004" id="0025" name="DSD37 Range Extender" config="aeotec/dsd37.xml" />
		<!-- EU-market products start with type prefix "00" -->
		<!-- US-market products start with type prefix "01" -->
		<!-- AU-market products start with type prefix "02" -->
		<!-- JP-market products start with type prefix "0A" -->
		<!-- CN-market products start with type prefix "1D" -->
		<Product type="0004" id="0038" name="ZW056 Doorbell Gen5" config="aeotec/zw056.xml" />
		<Product type="0104" id="0038" name="ZW056 Doorbell Gen5" config="aeotec/zw056.xml" />
		<Product type="0204" id="0038" name="ZW056 Doorbell Gen5" config="aeotec/zw056.xml" />
		<Product type="0304" id="0038" name="ZW056 Doorbell Gen5" config="aeotec/zw056.xml" />
		<Product type="0904" id="0038" name="ZW056 Doorbell Gen5" config="aeotec/zw056.xml" />
		<Product type="1D04" id="0038" name="ZW056 Doorbell Gen5" config="aeotec/zw056.xml" />
		<Product type="1A04" id="0038" name="ZW056 Doorbell Gen5" config="aeotec/zw056.xml" />
		<Product type="0A04" id="0038" name="ZW056 Doorbell Gen5" config="aeotec/zw056.xml" />
		<Product type="0003" id="003e" name="ZW062 Garage Door Controller" config="aeotec/zw062.xml" />
		<Product type="0103" id="003e" name="ZW062 Garage Door Controller" config="aeotec/zw062.xml" />
		<Product type="0203" id="003e" name="ZW062 Garage Door Controller" config="aeotec/zw062.xml" />
		<Product type="0002" id="004a" name="ZW074 MultiSensor Gen5" config="aeotec/zw074.xml"/>
		<Product type="0102" id="004a" name="ZW074 MultiSensor Gen5" config="aeotec/zw074.xml"/>
		<Product type="0202" id="004a" name="ZW074 MultiSensor Gen5" config="aeotec/zw074.xml"/>
		<Product type="0003" id="004b" name="ZW075 Smart Switch Gen5" config="aeotec/zw075.xml"/>
		<Product type="0103" id="004b" name="ZW075 Smart Switch Gen5" config="aeotec/zw075.xml"/>
		<Product type="0203" id="004b" name="ZW075 Smart Switch Gen5" config="aeotec/zw075.xml"/>
		<Product type="0003" id="004e" name="ZW078 Heavy Duty Smart Switch Gen5" config="aeotec/zw078.xml" />
		<Product type="0103" id="004e" name="ZW078 Heavy Duty Smart Switch Gen5" config="aeotec/zw078.xml" />
		<Product type="0203" id="004e" name="ZW078 Heavy Duty Smart Switch Gen5" config="aeotec/zw078.xml" />
		<Product type="0004" id="0050" name="ZW080 Siren Gen5" config="aeotec/zw080.xml"/>
		<Product type="0104" id="0050" name="ZW080 Siren Gen5" config="aeotec/zw080.xml"/>
		<Product type="0204" id="0050" name="ZW080 Siren Gen5" config="aeotec/zw080.xml"/>
		<Product type="0001" id="0058" name="ZW088 Key Fob Gen5" config="aeotec/zw088.xml"/>
		<Product type="0101" id="0058" name="ZW088 Key Fob Gen5" config="aeotec/zw088.xml"/>
		<Product type="0201" id="0058" name="ZW088 Key Fob Gen5" config="aeotec/zw088.xml"/>
		<Product type="0002" id="0059" name="ZW089 Recessed Door Sensor Gen5" config="aeotec/zw089.xml"/>
		<Product type="0102" id="0059" name="ZW089 Recessed Door Sensor Gen5" config="aeotec/zw089.xml"/>
		<Product type="0202" id="0059" name="ZW089 Recessed Door Sensor Gen5" config="aeotec/zw089.xml"/>
		<Product type="0001" id="005a" name="ZW090 Z-Stick Gen5 EU" config="aeotec/zw090.xml"/>
		<Product type="0101" id="005a" name="ZW090 Z-Stick Gen5 US" config="aeotec/zw090.xml"/>
		<Product type="0201" id="005a" name="ZW090 Z-Stick Gen5 AU" config="aeotec/zw090.xml"/>
		<Product type="0001" id="005c" name="ZW092 Z-Stick Lite Gen5 EU"/>
		<Product type="0101" id="005c" name="ZW092 Z-Stick Lite Gen5 US"/>
		<Product type="0201" id="005c" name="ZW092 Z-Stick Lite Gen5 AU"/>
		<Product type="0002" id="005f" name="ZW095 Home Energy Meter Gen5" config="aeotec/zw095.xml" />
		<Product type="0102" id="005f" name="ZW095 Home Energy Meter Gen5" config="aeotec/zw095.xml" />
		<Product type="0202" id="005f" name="ZW095 Home Energy Meter Gen5" config="aeotec/zw095.xml" />
		<Product type="0003" id="0060" name="ZW096 Smart Switch 6" config="aeotec/zw096.xml" />
		<Product type="0103" id="0060" name="ZW096 Smart Switch 6" config="aeotec/zw096.xml" />
		<Product type="0203" id="0060" name="ZW096 Smart Switch 6" config="aeotec/zw096.xml" />
		<Product type="0002" id="0061" name="ZW097 Dry Contact Sensor Gen5" config="aeotec/zw097.xml" />
		<Product type="0102" id="0061" name="ZW097 Dry Contact Sensor Gen5" config="aeotec/zw097.xml" />
		<Product type="0202" id="0061" name="ZW097 Dry Contact Sensor Gen5" config="aeotec/zw097.xml" />
		<Product type="0003" id="0062" name="ZW098 LED Bulb" config="aeotec/zw098.xml" />
		<Product type="0103" id="0062" name="ZW098 LED Bulb" config="aeotec/zw098.xml" />
		<Product type="0203" id="0062" name="ZW098 LED Bulb" config="aeotec/zw098.xml" />
		<Product type="0003" id="0063" name="ZW099 Smart Dimmer 6" config="aeotec/zw099.xml" />
		<Product type="0103" id="0063" name="ZW099 Smart Dimmer 6" config="aeotec/zw099.xml" />
		<Product type="0203" id="0063" name="ZW099 Smart Dimmer 6" config="aeotec/zw099.xml" />
		<Product type="1D03" id="0063" name="ZW099 Smart Dimmer 6" config="aeotec/zw099.xml" />
		<Product type="0002" id="0064" name="ZW100 MultiSensor 6" config="aeotec/zw100.xml" />
		<Product type="0102" id="0064" name="ZW100 MultiSensor 6" config="aeotec/zw100.xml" />
		<Product type="0202" id="0064" name="ZW100 MultiSensor 6" config="aeotec/zw100.xml" />
		<Product type="0003" id="006f" name="ZW111 Nano Dimmer" config="aeotec/zw111.xml"/>
		<Product type="0103" id="006f" name="ZW111 Nano Dimmer" config="aeotec/zw111.xml"/>
		<Product type="0203" id="006f" name="ZW111 Nano Dimmer" config="aeotec/zw111.xml"/>
		<Product type="1d03" id="006f" name="ZW111 Nano Dimmer" config="aeotec/zw111.xml"/>
		<Product type="0002" id="0070" name="ZW112 Door Window Sensor 6" config="aeotec/zw112.xml" />
		<Product type="0102" id="0070" name="ZW112 Door Window Sensor 6" config="aeotec/zw112.xml" />
		<Product type="0202" id="0070" name="ZW112 Door Window Sensor 6" config="aeotec/zw112.xml" />
		<Product type="0003" id="0074" name="ZW116 Nano Switch" config="aeotec/zw116.xml"/>
		<Product type="0103" id="0074" name="ZW116 Nano Switch" config="aeotec/zw116.xml"/>
		<Product type="0203" id="0074" name="ZW116 Nano Switch" config="aeotec/zw116.xml"/>
		<Product type="1d03" id="0074" name="ZW116 Nano Switch" config="aeotec/zw116.xml"/>
		<Product type="0004" id="0075" name="ZW117 Range Extender 6" config="aeotec/zw117.xml"/>
		<Product type="0104" id="0075" name="ZW117 Range Extender 6" config="aeotec/zw117.xml"/>
		<Product type="0204" id="0075" name="ZW117 Range Extender 6" config="aeotec/zw117.xml"/>
		<Product type="1D04" id="0075" name="ZW117 Range Extender 6" config="aeotec/zw117.xml"/>
		<Product type="0002" id="0078" name="ZW120 Door Window Sensor Gen5" config="aeotec/zw120.xml" />
		<Product type="0102" id="0078" name="ZW120 Door Window Sensor Gen5" config="aeotec/zw120.xml" />
		<Product type="0202" id="0078" name="ZW120 Door Window Sensor Gen5" config="aeotec/zw120.xml" />
		<Product type="0003" id="0079" name="ZW121 LED Strip" config="aeotec/zw121.xml"/>
		<Product type="0103" id="0079" name="ZW121 LED Strip" config="aeotec/zw121.xml"/>
		<Product type="0203" id="0079" name="ZW121 LED Strip" config="aeotec/zw121.xml"/>
		<Product type="0A03" id="0079" name="ZW121 LED Strip" config="aeotec/zw121.xml"/>
		<Product type="0002" id="007a" name="ZW122 Water Sensor 6" config="aeotec/zw122.xml"/>
		<Product type="0102" id="007a" name="ZW122 Water Sensor 6" config="aeotec/zw122.xml"/>
		<Product type="0202" id="007a" name="ZW122 Water Sensor 6" config="aeotec/zw122.xml"/>
		<Product type="0A02" id="007a" name="ZW122 Water Sensor 6" config="aeotec/zw122.xml"/>
		<Product type="0002" id="0081" name="ZW129 WallMote Duo" config="aeotec/zw129.xml"/>
		<Product type="0102" id="0081" name="ZW129 WallMote Duo" config="aeotec/zw129.xml"/>
		<Product type="0202" id="0081" name="ZW129 WallMote Duo" config="aeotec/zw129.xml"/>
		<Product type="1D02" id="0081" name="ZW129 WallMote Duo" config="aeotec/zw129.xml"/>
		<Product type="0002" id="0082" name="ZW130 WallMote Quad" config="aeotec/zw130.xml"/>
		<Product type="0102" id="0082" name="ZW130 WallMote Quad" config="aeotec/zw130.xml"/>
		<Product type="0202" id="0082" name="ZW130 WallMote Quad" config="aeotec/zw130.xml"/>
		<Product type="1D02" id="0082" name="ZW130 WallMote Quad" config="aeotec/zw130.xml"/>
		<Product type="0003" id="0084" name="ZW132 Dual Nano Switch" config="aeotec/zw132.xml"/>
		<Product type="0103" id="0084" name="ZW132 Dual Nano Switch" config="aeotec/zw132.xml"/>
		<Product type="0203" id="0084" name="ZW132 Dual Nano Switch" config="aeotec/zw132.xml"/>
		<Product type="1d03" id="0084" name="ZW132 Dual Nano Switch" config="aeotec/zw132.xml"/>
		<Product type="0003" id="008b" name="ZW139 Nano Switch" config="aeotec/zw139.xml"/>
		<Product type="0103" id="008b" name="ZW139 Nano Switch" config="aeotec/zw139.xml"/>
		<Product type="0203" id="008b" name="ZW139 Nano Switch" config="aeotec/zw139.xml"/>
		<Product type="1d03" id="008b" name="ZW139 Nano Switch" config="aeotec/zw139.xml"/>
		<Product type="0003" id="008c" name="ZW140 Dual Nano Switch" config="aeotec/zw140.xml"/>
		<Product type="0103" id="008c" name="ZW140 Dual Nano Switch" config="aeotec/zw140.xml"/>
		<Product type="0203" id="008c" name="ZW140 Dual Nano Switch" config="aeotec/zw140.xml"/>
		<Product type="1d03" id="008c" name="ZW140 Dual Nano Switch" config="aeotec/zw140.xml"/>
		<Product type="0003" id="008d" name="ZW141 Nano Shutter" config="aeotec/zw141.xml"/>
		<Product type="0103" id="008d" name="ZW141 Nano Shutter" config="aeotec/zw141.xml"/>
		<Product type="0203" id="008d" name="ZW141 Nano Shutter" config="aeotec/zw141.xml"/>
	</Manufacturer>
	<Manufacturer id="0371" name="Aeotec">
		<Product type="0003" id="0001" name="ZWA001 LED Bulb 6 Multi-White" config="aeotec/zwa001.xml"/>
		<Product type="0103" id="0001" name="ZWA001 LED Bulb 6 Multi-White" config="aeotec/zwa001.xml"/>
		<Product type="0003" id="0002" name="ZWA002 LED Bulb 6 Multi-Color" config="aeotec/zwa002.xml"/>
		<Product type="0103" id="0002" name="ZWA002 LED Bulb 6 Multi-Color" config="aeotec/zwa002.xml"/>
		<Product type="0002" id="0003" name="ZWA003 NanoMote Quad" config="aeotec/zwa003.xml"/>
		<Product type="0102" id="0003" name="ZWA003 NanoMote Quad" config="aeotec/zwa003.xml"/>
		<Product type="0002" id="0004" name="ZWA004 NanoMote One" config="aeotec/zwa004.xml"/>
		<Product type="0102" id="0004" name="ZWA004 NanoMote One" config="aeotec/zwa004.xml"/>
		<Product type="0002" id="0005" name="ZWA005 TriSensor" config="aeotec/zwa005.xml"/>
		<Product type="0102" id="0005" name="ZWA005 TriSensor" config="aeotec/zwa005.xml"/>
	</Manufacturer>
	<Manufacturer id="0111" name="Airline Mechanical">
		<Product type="8200" id="0200" name="ZDS-100"/>
	</Manufacturer>
	<Manufacturer id="0094" name="Alarm.com">
	</Manufacturer>
	<Manufacturer id="0029" name="Asia Heading">
	</Manufacturer>
	<Manufacturer id="0129" name="Assa Abloy">
		<Product type="0001" id="0000" name="Yale Touchscreen Lever (YRL220)" config="assa_abloy/TouchLever.xml"/>
		<Product type="0002" id="0000" name="Yale Touchscreen Deadbolt (YRD220)" config="assa_abloy/TouchDeadbolt.xml" />
		<Product type="0002" id="0209" name="Yale Key Free Touchscreen Deadbolt (YRD240)" config="assa_abloy/TouchDeadbolt.xml"/>
		<Product type="8002" id="0600" name="Yale Key Free Touchscreen Deadbolt (YRD446)" config="assa_abloy/TouchDeadbolt.xml"/>
		<Product type="8002" id="1000" name="Yale Key Free Touchscreen Deadbolt (YRD446)" config="assa_abloy/TouchDeadbolt.xml"/>
		<Product type="0002" id="0800" name="Yale Touchscreen Deadbolt (YRD120)" config="assa_abloy/TouchDeadbolt.xml" />
		<Product type="0003" id="0409" name="Yale Push Button Lever Lock (YRL210)" config="assa_abloy/PushButtonLever.xml"/>
		<Product type="0003" id="0800" name="Yale Push Button Lever Lock (YRL210)" config="assa_abloy/PushButtonLever.xml"/>
		<Product type="0004" id="0000" name="Yale Push Button Deadbolt (YRD210)" config="assa_abloy/PushButtonDeadbolt.xml"/>
		<Product type="0004" id="0209" name="Yale Push Button Deadbolt (YRD210)" config="assa_abloy/PushButtonDeadbolt.xml"/>
		<Product type="8004" id="0600" name="Yale Push Button Deadbolt (YRD210)" config="assa_abloy/PushButtonDeadbolt.xml"/>
		<Product type="0004" id="0800" name="Yale Push Button Deadbolt (YRD110)" config="assa_abloy/PushButtonDeadbolt.xml"/>
		<Product type="0006" id="0000" name="Yale Key Free Touchscreen Deadbolt (YRD240)" config="assa_abloy/TouchDeadbolt.xml"/>
		<Product type="0007" id="0000" name="Yale Keyless Connected Smart Lock (YSL)" config="assa_abloy/KeyfreeConnected.xml"/>
		<Product type="1bef" id="9230" name="Yale Keyless Connected Smart Lock (YSL)" config="assa_abloy/KeyfreeConnected.xml"/>
		<Product type="6600" id="0002" name="Yale Conexis L1 (SD-L1000-CH)" config="assa_abloy/ConexisL1.xml"/>
		<Product type="0006" id="0001" name="Yale Keyfree Connected Smart Lock (YKFCON)" config="assa_abloy/KeyfreeConnected-plus.xml"/>
		<Product type="8001" id="0b00" name="Yale nexTouch Wireless Push Button (NTB610)" config="assa_abloy/nexTouch.xml"/>
		<Product type="8003" id="0b00" name="Yale nexTouch Wireless Push Button (NTB620)" config="assa_abloy/nexTouch.xml"/>
	</Manufacturer>
	<Manufacturer id="005d" name="Aspalis">
		<Product type="0202" id="0511" name="Plugin Lamp Module"/>
	</Manufacturer>
	<Manufacturer id="002b" name="Atech">
	</Manufacturer>
	<Manufacturer id="033f" name="August">
		<Product type="0001" id="0001" name="ASL-03 Smart Lock" config="august/asl-03.xml"/>
	</Manufacturer>
	<Manufacturer id="0018" name="Balboa Inst.">
	</Manufacturer>
	<Manufacturer id="008a" name="BeNext">
		<Product type="0001" id="0100" name="myGate"/>
		<Product type="0002" id="0100" name="myDisplay"/>
		<Product type="0003" id="0100" name="MoLiTe Sensor" config="BeNext/Molite.xml"/>
		<Product type="0003" id="0101" name="DHS-ZW-SNMT-01 Multi Sensor" config="BeNext/Molite.xml"/>
		<Product type="0004" id="0100" name="Door Sensor" config="BeNext/DoorSensor.xml"/>
		<Product type="0004" id="0101" name="Door Sensor" config="BeNext/DoorSensor.xml"/>
		<Product type="0005" id="0101" name="Alarm Sound" config="BeNext/AlarmSound.xml"/>
		<Product type="0006" id="0101" name="Energy Switch" config="BeNext/EnergySwitch.xml"/>
		<Product type="0006" id="0200" name="Energy Switch" config="BeNext/EnergySwitch.xml"/>
		<Product type="0007" id="0100" name="Tag Reader" config="BeNext/TagReader.xml"/>
		<Product type="0007" id="0101" name="Tag Reader" config="BeNext/TagReader.xml"/>
		<Product type="0007" id="0200" name="Tag Reader 500" config="BeNext/TagReader500.xml"/>
		<Product type="0008" id="0101" name="Power Switch"/>
		<Product type="000d" id="0100" name="Built-in Dimmer" config="BeNext/BuiltinDimmer.xml"/>
		<Product type="0014" id="0100" name="Panic Button" config="BeNext/PanicButton.xml"/>
		<Product type="0014" id="0101" name="Panic Button" config="BeNext/PanicButton.xml"/>
		<Product type="0015" id="0101" name="Panic Watch" config="BeNext/PanicWatch.xml"/>
		<Product type="0017" id="0100" name="Scene Controller" config="BeNext/SceneController.xml"/>
		<Product type="0018" id="0100" name="Plug-in Dimmer" config="BeNext/PluginDimmer.xml"/>
		<Product type="001e" id="0001" name="1Pole Switch" config="BeNext/1poleswitch.xml"/>
		<Product type="001f" id="0001" name="2Pole Switch" config="BeNext/2poleswitch.xml"/>
		<Product type="0020" id="0001" name="Energy Switch plus" config="BeNext/EnergySwitch.xml"/>
		<Product type="0021" id="0001" name="Heating Control" config="BeNext/HeatingControl.xml"/>
		<Product type="0021" id="0100" name="Heating Control" config="BeNext/HeatingControl.xml"/>
		<Product type="0021" id="0102" name="Heating Control" config="BeNext/HeatingControl.xml"/>
		<Product type="002f" id="0100" name="P1 Dongle" config="BeNext/P1dongle.xml"/>
	</Manufacturer>
	<Manufacturer id="002c" name="BeSafer">
	</Manufacturer>
	<Manufacturer id="0023" name="Boca Devices">
	</Manufacturer>
	<Manufacturer id="002d" name="Broadband Energy">
	</Manufacturer>
	<Manufacturer id="0145" name="Buffalo">
		<Product type="0001" id="0004" name="HW-100V15A-ZW Measure Power Monitor"/>
	</Manufacturer>
	<Manufacturer id="0026" name="BuLogics">
	</Manufacturer>
	<Manufacturer id="002e" name="Carrier">
	</Manufacturer>
	<Manufacturer id="0011" name="CasaWorks">
	</Manufacturer>
	<Manufacturer id="0116" name="Chromagic Technologies Corporation">
		<Product type="0001" id="0001" name="HSCP02 Motion Detector" config="everspring/hsp02.xml"/>
		<Product type="0002" id="0001" name="HSM02 Mini Door/Window Detector" config="everspringct/hsm02.xml" />
		<Product type="0010" id="0001" name="HAC01 Remote Button"/>
	</Manufacturer>
	<Manufacturer id="002f" name="Color Kinetics">
	</Manufacturer>
	<Manufacturer id="0179" name="ConnectHome">
		<Product type="0001" id="0001" name="CH-201 Thermostat"/>
	</Manufacturer>
	<Manufacturer id="0019" name="ControlThink">
	</Manufacturer>
	<Manufacturer id="0015" name="ConvergeX">
	</Manufacturer>
	<Manufacturer id="001a" name="Cooper">
		<Product type="4441" id="0000" name="RF9542-Z Accessory Dimmer" config="cooper/RF9542-Z.xml"/>
		<Product type="4449" id="0002" name="RF9534DS Wall Dimmer Module"/>
		<Product type="4449" id="0101" name="RF9540-N All Load Dimmer Light Switch" config="cooper/RF9540-N.xml"/>
		<Product type="5244" id="0000" name="RF9505-T Split Control Duplex Receptacle" config="cooper/RF9505-T.xml"/>
		<Product type="534c" id="0000" name="RF9501 Light Switch" config="cooper/RF9501.xml"/>
		<Product type="5352" id="0000" name="RF9517 Accessory Light Switch" config="cooper/RF9517.xml"/>
		<Product type="574d" id="0000" name="RFWC5/RFWDC Scene Controller" config="cooper/RFWC5.xml"/>
	</Manufacturer>
	<Manufacturer id="009d" name="Coventive">
	</Manufacturer>
	<Manufacturer id="0020" name="Cyberhouse">
	</Manufacturer>
	<Manufacturer id="0030" name="Cytech Tech">
		<Product type="0001" id="0001" name="Comfort 9000 with UCM/Zwave"/>
	</Manufacturer>
	<Manufacturer id="0108" name="D-Link Corporation">
		<Product type="0002" id="000e" name="DCH-Z110 Door/Window 3 in 1 sensor" config="dlink/dch-z110.xml"/>
		<Product type="0002" id="000d" name="DCH-Z120 PIR/Motion 3 in 1 sensor" config="dlink/dch-z120.xml"/>
		<Product type="0004" id="000a" name="DCH-Z510 Siren" config="dlink/dch-z510.xml"/>
	</Manufacturer>
	<Manufacturer id="0002" name="Danfoss">
		<Product type="0003" id="8010" name="RS Room Sensor" config="danfoss/rsroom.xml"/>
		<Product type="8003" id="8001" name="RS Room Sensor" config="danfoss/rsroom.xml"/>
		<Product type="0005" id="0175" name="Devolo Home Control Radiator Thermostat" config="danfoss/z.xml"/>
		<Product type="0005" id="0003" name="Z Thermostat" config="danfoss/z.xml"/>
		<Product type="0005" id="0004" name="Z Thermostat 014G0013" config="danfoss/z.xml"/>
		<Product type="0064" id="0001" name="RA Plus-W Radiator Thermostat"/>
		<Product type="0115" id="a010" name="Popp Radiator Thermostat" config="danfoss/z.xml"/>
		<Product type="8004" id="2000" name="RXZ3 RF relay Switching Unit"/>
		<Product type="8005" id="0001" name="Living Connect Radiator Thermostat" config="danfoss/living.xml"/>
	</Manufacturer>
	<Manufacturer id="0031" name="Destiny Networks">
	</Manufacturer>
	<Manufacturer id="0175" name="Devolo home Control">
		<Product type="0001" id="0011" name="Metering Plug MT02646" config="devolo/mt2646.xml"/>
		<Product type="0001" id="0012" name="Smart Metering Plug MT02792" config="devolo/mt02792.xml"/>
		<Product type="0002" id="000e" name="Door/Window Contact MT02648" config="devolo/mt02648.xml"/>
		<Product type="0002" id="0020" name="Humidity Sensor MT02755" config="devolo/mt02755.xml"/>
		<Product type="0002" id="0021" name="Flood Sensor MT02756" config="devolo/mt2756.xml"/>
		<Product type="0002" id="000d" name="Motion Sensor MT02647" config="devolo/mt2647.xml"/>
		<Product type="0003" id="8010" name="Thermostats RS 014G0159" config="devolo/rs014G0159.xml"/>
		<Product type="0004" id="000a" name="Siren MT02758" config="devolo/mt02758.xml"/>
		<Product type="0005" id="0175" name="Thermostats Danfoss Connect Z" config="devolo/connectz.xml"/>
		<Product type="0100" id="0101" name="Scene Switch MT2652" config="devolo/mt2652.xml" />
		<Product type="0100" id="0102" name="Key MT2653" config="devolo/mt2653.xml" />
		<Product type="2004" id="2004" name="Smoke Detector MT2651" config="devolo/mt2651.xml" />
	</Manufacturer>
	<Manufacturer id="0103" name="DiehlControls">
		<Product type="0002" id="0002" name="Dimmer Actuator"/>
	</Manufacturer>
	<Manufacturer id="0050" name="Digital 5">
	</Manufacturer>
	<Manufacturer id="021f" name="Dome">
		<Product type="0003" id="0002" name="Water Shut-Off Valve" config="dome/0002.xml"/>
		<Product type="0003" id="0083" name="Motion Detector" config="dome/0083.xml"/>
		<Product type="0003" id="0085" name="Leak Sensor" config="dome/0085.xml"/>
		<Product type="0003" id="0086" name="Mouser" config="dome/0086.xml"/>
		<Product type="0003" id="0087" name="On/Off Plug-In Switch" config="dome/0087.xml"/>
		<Product type="0003" id="0088" name="Siren" config="dome/0088.xml"/>
		<Product type="0003" id="0101" name="Door/Window Sensor" config="dome/0101.xml"/>
		<Product type="0003" id="0201" name="Door/Window Sensor Pro" config="dome/0201.xml"/>
	</Manufacturer>
	<Manufacturer id="020e" name="Domitech">
		<Product type="4c42" id="3134" name="Smart LED Retrofit Kit ZE27EU" config="domitech/ze27eu.xml"/>
		<Product type="4c42" id="3135" name="Smart LED Light Bulb ZB22UK" config="domitech/zb22uk.xml"/>
	</Manufacturer>
	<Manufacturer id="021c" name="Domux">
		<Product type="0168" id="0168" name="Door Sensor DX1DS-Z" config="domux/DX1DS-Z.xml"/>
		<Product type="8001" id="1000" name="Motion Sensor DX1MS-Z" config="domux/DX1MS-Z.xml"/>
		<Product type="8002" id="1000" name="Smart Smoke Sensor DX1SA-Z" config="domux/DX1SA-Z.xml"/>
		<Product type="8003" id="1000" name="Combustible Gas Sensor DX1CG-Z" config="domux/DX1CG-Z.xml"/>
		<Product type="8004" id="1000" name="Water Leakage Sensor DX1WL-Z" config="domux/DX1WL-Z.xml"/>
		<Product type="8005" id="1000" name="CO Sensor DX1CA-Z" config="domux/DX1CA-Z.xml"/>
		<Product type="8006" id="1000" name="Smart Metering Plug DX2SK-Z" config="domux/DX2SK-Z.xml"/>
		<Product type="8007" id="1000" name="Temperature Humidity Sensor DX1HT-Z" config="domux/DX1HT-Z.xml"/>
		<Product type="8008" id="1000" name="Smart Plug DX2SK-Z" config="domux/DX2SK-Z.xml"/>
	</Manufacturer>
	<Manufacturer id="0184" name="Dragon Tech">
		<Product type="4447" id="3034" name="In Wall Dimmer" config="dragontech/wd-100.xml" />
	</Manufacturer>
	<Manufacturer id="0012" name="E Housekeeper">
		<Product type="0001" id="0001" name="Switchkeeper Plug-in Appliance Module"/>
	</Manufacturer>
	<Manufacturer id="014a" name="Ecolink">
		<Product type="0001" id="0001" name="Motion Sensor" config="ecolink/sensor.xml"/>
		<Product type="0001" id="0002" name="Door/Window Sensor" config="ecolink/doorwindow.xml"/>
		<Product type="0001" id="0003" name="Tilt Sensor" config="ecolink/sensor.xml"/>
		<Product type="0004" id="0001" name="Motion Detector" config="ecolink/motion.xml"/>
		<Product type="0004" id="0002" name="Door/Window Sensor" config="ecolink/doorwindow.xml"/>
		<Product type="0004" id="0003" name="Garage Door Tilt Sensor" config="ecolink/sensor.xml"/>
		<Product type="0005" id="000f" name="FireFighter" config="ecolink/firefighter.xml"/>
	</Manufacturer>
	<Manufacturer id="0087" name="Eka Systems">
	</Manufacturer>
	<Manufacturer id="0033" name="Electronic Solutions Inc">
		<Product type="5250" id="0002" name="DBMZ Motor Control" config="electronicsolutions/dbmz.xml"/>
		<Product type="5250" id="3032" name="DBMZ Motor Control" config="electronicsolutions/dbmz.xml"/>
	</Manufacturer>
	<Manufacturer id="0034" name="El-Gev Electronics">
	</Manufacturer>
	<Manufacturer id="001b" name="ELK Products">
	</Manufacturer>
	<Manufacturer id="0035" name="Embedit A/S">
	</Manufacturer>
	<Manufacturer id="0148" name="EUROtronic">
		<Product type="0001" id="0001" name="EUR_STELLAZ Wall Radiator Thermostat Valve Control" config="eurotronic/eur_stellaz.xml"/>
		<Product type="0002" id="0001" name="EUR_COMETZ Wall Radiator Thermostat Valve Control" config="eurotronic/eur_cometz.xml"/>
	</Manufacturer>
	<Manufacturer id="0128" name="Eneco">
		<Product type="0000" id="0000" name="ED2.0 Meter Adapter"/>
		<Product type="0128" id="0000" name="ED2.0 Display"/>
	</Manufacturer>
	<Manufacturer id="011a" name="Enerwave">
		<Product type="0601" id="0901" name="ZWN-BPC Ceiling Mounted PIR Motion Sensor" config="enerwave/zwn-bpc.xml"/>
		<Product type="0801" id="0b03" name="ZWN-SC7 7-Button Scene Controller" config="enerwave/zwn-sc7.xml"/>
		<Product type="0101" id="0102" name="ZW15S 15A On/Off Switch" config="enerwave/zw15s.xml"/>
		<Product type="0101" id="0603" name="ZW20R 20A TR Duplex Receptacle" config="enerwave/zw20r.xml"/>
		<Product type="0111" id="0605" name="ZWN-RSM1 PLUS—Smart Single Relay Switch Module" config="enerwave/zwnrsm1plus.xml"/>
		<!--<Product type="0111" id="0605" name="ZWN-RSM2-PLUS Smart Single Relay Switch Module" config="enerwave/zwnrsm2plus.xml"/>-->
		<Product type="0111" id="0101" name="ZW20RM 20A TR Smart Meter Duplex Receptacle" config="enerwave/zw20rm.xml"/>
		<Product type="0102" id="0201" name="ZW500D 500W In-Wall Preset Dimmer Switch" config="enerwave/zw500d.xml"/>
		<Product type="0111" id="0105" name="ZW15RM Plus 15A TR Smart Meter Duplex Receptacle" config="enerwave/zw15rmplus.xml"/>
	</Manufacturer>
	<Manufacturer id="0060" name="Everspring">
		<Product type="0001" id="0001" name="HSP02 Motion Detector" config="everspring/hsp02.xml"/>
		<Product type="0001" id="0002" name="SP814 Motion Detector" config="everspring/sp814.xml"/>
		<Product type="0001" id="0005" name="SP816 Outdoor Motion Detector" config="everspring/sp816.xml"/>
		<Product type="0002" id="0001" name="SM103 Door/Window Sensor" config="everspring/sm103.xml"/>
		<Product type="0003" id="0001" name="AD142 Plug-in Dimmer Module"/>
		<Product type="0003" id="0003" name="AD147 Plug-in Dimmer Module" config="everspring/ad147.xml"/>
		<Product type="0003" id="0002" name="AD146 In wall Dimmer Module" config="everspring/ad146.xml"/>
		<Product type="0004" id="0001" name="AN157 Plug-in Appliance Module"/>
		<Product type="0004" id="0002" name="AN158 Plug-in Meter Appliance Module" config="everspring/an158.xml"/>
		<Product type="0004" id="0006" name="AN181 Miniplug On/Off with meter function" config="everspring/an181.xml"/>
		<Product type="0004" id="0007" name="AN180 Plug-in ON/OFF Module" config="everspring/an180.xml"/>
		<Product type="0004" id="0008" name="AN179 In wall ON/OFF Module" config="everspring/an179.xml"/>
		<Product type="0006" id="0001" name="ST814 Temperature and Humidity Sensor" config="everspring/st814.xml"/>
		<Product type="0007" id="0001" name="ST815 Illumination Sensor" config="everspring/st815.xml"/>
		<Product type="0009" id="0001" name="TSE03 Door Bell" config="everspring/tse03.xml"/>
		<Product type="000b" id="0001" name="ST812 Flood Detector" config="everspring/st812.xml"/>
		<Product type="000c" id="0001" name="SE812 Siren" config="everspring/se812.xml"/>
		<Product type="000d" id="0001" name="SF812 Smoke Alarm" config="everspring/sf812.xml"/>
		<Product type="0010" id="0001" name="HAC01 In-wall Remote Module" config="everspring/hac01.xml"/>
		<Product type="0011" id="0001" name="HAN01 In-wall Switch Module"/>
		<Product type="0011" id="0002" name="HAN02 In-wall Switch Module"/>
		<Product type="0101" id="0001" name="SP103 PIR Motion Sensor" config="everspring/sp103.xml"/>
		<Product type="0104" id="0001" name="AN145 Lamp Screw In Module" config="everspring/an145.xml"/>
		<Product type="0202" id="0001" name="SM103 Door/Window Sensor" config="everspring/sm103.xml"/>
	</Manufacturer>
	<Manufacturer id="014d" name="Enblink">
		<Product type="0001" id="0001" name="SS201-US-W Z-Wave Controller"/>
	</Manufacturer>
	<Manufacturer id="0113" name="Evolve Guest Controls">
		<Product type="4457" id="3034" name="LRM-AS Wall Dimmer 500W" config="evolve/lrm-as.xml"/>
		<Product type="5246" id="3133" name="LFM-20 Fixture Module"/>
		<Product type="5257" id="3533" name="LSM-15 Wall Switch" config="evolve/lsm-15.xml"/>
		<Product type="5457" id="3033" name="LTM-5 Wall Switch Transmitter" config="evolve/ltm-5.xml" />
	</Manufacturer>
	<Manufacturer id="0036" name="Exceptional Innv">
	</Manufacturer>
	<Manufacturer id="0004" name="Exhausto">
	</Manufacturer>
	<Manufacturer id="009f" name="Exigent">
	</Manufacturer>
	<Manufacturer id="0085" name="Fakro">
		<Product type="0001" id="0001" name="ZWP10 Remote Controller" config="fakro/zwp10.xml"/>
		<Product type="0002" id="0002" name="ARZ Roof Window Roller Shutter" />
		<Product type="0002" id="0005" name="ZWS230 Chain actuator 230VAC" config="fakro/zws230.xml" />
		<Product type="0003" id="0001" name="ZWS12 Chain actuator 12VDC" config="fakro/zws12.xml" />
		<Product type="0003" id="0002" name="ZWS230 Chain actuator 230VAC" config="fakro/zws230.xml" />
		<Product type="0016" id="0001" name="ZWRS Roller Shutter FLiRS module" config="fakro/zwrs.xml"/>
	</Manufacturer>
	<Manufacturer id="010f" name="FIBARO System">
		<Product type="0501" id="0101" name="FGBS001 Universal Binary Sensor" config="fibaro/fgbs001.xml" />
		<Product type="0501" id="0102" name="FGBS001 Universal Binary Sensor" config="fibaro/fgbs001.xml" />
		<Product type="0501" id="0109" name="FGBS001 Universal Binary Sensor" config="fibaro/fgbs001.xml" />
		<Product type="0501" id="1002" name="FGBS001 Universal Binary Sensor" config="fibaro/fgbs001.xml" />
		<Product type="0501" id="3002" name="FGBS001 Universal Binary Sensor" config="fibaro/fgbs001.xml" />
		<Product type="0501" id="4002" name="FGBS001 Universal Binary Sensor" config="fibaro/fgbs001.xml" />
		<Product type="0100" id="0104" name="FGD211 Universal Dimmer 500W" config="fibaro/fgd211.xml" />
		<Product type="0100" id="0106" name="FGD211 Universal Dimmer 500W" config="fibaro/fgd211.xml" />
		<Product type="0100" id="0107" name="FGD211 Universal Dimmer 500W" config="fibaro/fgd211.xml" />
		<Product type="0100" id="0109" name="FGD211 Universal Dimmer 500W" config="fibaro/fgd211.xml" />
		<Product type="0100" id="100a" name="FGD211 Universal Dimmer 500W" config="fibaro/fgd211.xml" />
		<Product type="0100" id="300a" name="FGD211 Universal Dimmer 500W" config="fibaro/fgd211.xml" />
		<Product type="0102" id="1000" name="FGD212 Dimmer 2" config="fibaro/fgd212.xml" />
		<Product type="0102" id="2000" name="FGD212 Dimmer 2" config="fibaro/fgd212.xml"/>
		<Product type="0102" id="3000" name="FGD212 Dimmer 2" config="fibaro/fgd212.xml" />
		<Product type="0102" id="4000" name="FGD212 Dimmer 2" config="fibaro/fgd212.xml" />
		<Product type="0700" id="1000" name="FGK101 Door Opening Sensor" config="fibaro/fgk001.xml" />
		<Product type="0700" id="2000" name="FGK10x Door Opening Sensor" config="fibaro/fgk001.xml" />
		<Product type="0700" id="3000" name="FGK101 Door Opening Sensor" config="fibaro/fgk001.xml" />
		<Product type="0700" id="4000" name="FGK101 Door Opening Sensor" config="fibaro/fgk001.xml" />
		<Product type="0701" id="1001" name="FGK10x Door Opening Sensor" config="fibaro/fgk10x.xml" />
		<Product type="0701" id="2001" name="FGK10x Door Opening Sensor" config="fibaro/fgk10x.xml" />
		<Product type="0701" id="3001" name="FGK10x Door Opening Sensor" config="fibaro/fgk10x.xml" />
		<Product type="0702" id="1000" name="FGDW002 Door Opening Sensor 2" config="fibaro/fgdw2.xml" />
		<Product type="0300" id="0104" name="FGR221 Roller Shutter Controller" config="fibaro/fgr221.xml"/>
		<Product type="0300" id="100a" name="FGR221 Roller Shutter Controller" config="fibaro/fgr221.xml"/>
		<Product type="0300" id="0106" name="FGR221 Roller Shutter Controller" config="fibaro/fgr221.xml"/>
		<Product type="0300" id="0107" name="FGR221 Roller Shutter Controller" config="fibaro/fgr221.xml"/>
		<Product type="0300" id="0109" name="FGR221 Roller Shutter Controller" config="fibaro/fgr221.xml"/>
		<Product type="0301" id="1001" name="FGRM222 Roller Shutter Controller 2" config="fibaro/fgrm222.xml"/>
		<Product type="0302" id="1000" name="FGRM222 Roller Shutter Controller 2" config="fibaro/fgrm222.xml"/>
		<Product type="0400" id="0104" name="FGS211 Switch 3kW" config="fibaro/fgs211.xml" />
		<Product type="0400" id="0105" name="FGS211 Switch 3kW" config="fibaro/fgs211.xml" />
		<Product type="0400" id="0106" name="FGS211 Switch 3kW" config="fibaro/fgs211.xml" />
		<Product type="0400" id="0107" name="FGS211 Switch 3kW" config="fibaro/fgs211.xml" />
		<Product type="0400" id="0108" name="FGS211 Switch 3kW" config="fibaro/fgs211.xml" />
		<Product type="0400" id="0109" name="FGS211 Switch 3kW" config="fibaro/fgs211.xml" />
		<Product type="0400" id="100a" name="FGS211 Switch 3kW" config="fibaro/fgs211.xml" />
		<Product type="0400" id="400a" name="FGS211 Switch 3kW" config="fibaro/fgs211.xml" />
		<Product type="0402" id="1002" name="FGS212 Switch 3kW" config="fibaro/fgs212.xml" />
		<Product type="0402" id="3002" name="FGS212 Switch 3kW" config="fibaro/fgs212.xml" />
		<Product type="0403" id="1000" name="FGS213 Switch" config="fibaro/fgs213.xml"/>
		<Product type="0403" id="2000" name="FGS213 Switch" config="fibaro/fgs213.xml"/>
		<Product type="0403" id="4000" name="FGS213 Switch" config="fibaro/fgs213.xml"/>
		<Product type="0200" id="0104" name="FGS221 Double Relay Switch 2x1.5kW" config="fibaro/fgs221.xml" />
		<Product type="0200" id="0105" name="FGS221 Double Relay Switch 2x1.5kW" config="fibaro/fgs221.xml" />
		<Product type="0200" id="0106" name="FGS221 Double Relay Switch 2x1.5kW" config="fibaro/fgs221.xml" />
		<Product type="0200" id="0107" name="FGS221 Double Relay Switch 2x1.5kW" config="fibaro/fgs221.xml" />
		<Product type="0200" id="0109" name="FGS221 Double Relay Switch 2x1.5kW" config="fibaro/fgs221.xml" />
		<Product type="0200" id="100a" name="FGS221 Double Relay Switch 2x1.5kW" config="fibaro/fgs221.xml" />
		<Product type="0200" id="300a" name="FGS221 Double Relay Switch 2x1.5kW" config="fibaro/fgs221.xml" />
		<Product type="0200" id="400a" name="FGS221 Double Relay Switch 2x1.5kW" config="fibaro/fgs221.xml" />
		<Product type="0202" id="1002" name="FGS222 Double Relay Switch 2x1.5kW" config="fibaro/fgs222.xml" />
		<Product type="0202" id="3002" name="FGS222 Double Relay Switch 2x1.5kW" config="fibaro/fgs222.xml" />
		<Product type="0203" id="1000" name="FGS223 Double Relay" config="fibaro/fgs223.xml"/>
		<Product type="0203" id="2000" name="FGS223 Double Relay" config="fibaro/fgs223.xml"/>
		<Product type="0203" id="3000" name="FGS223 Double Relay" config="fibaro/fgs223.xml"/>
		<Product type="0600" id="1000" name="FGWPE/F Wall Plug" config="fibaro/fgwpe.xml" />
		<Product type="0200" id="1000" name="FGWPE/F Wall Plug" config="fibaro/fgwpe.xml"/>
		<Product type="0602" id="1001" name="FGWPE/F Wall Plug Gen5" config="fibaro/fgwpfzw5.xml" />
		<Product type="0602" id="1003" name="FGWPE/F Wall Plug Gen5" config="fibaro/fgwpfzw5.xml" />
		<Product type="0800" id="1001" name="FGMS001 Motion Sensor" config="fibaro/fgms.xml" />
		<Product type="0800" id="2001" name="FGMS001 Motion Sensor" config="fibaro/fgms.xml" />
		<Product type="0800" id="3001" name="FGMS001 Motion Sensor" config="fibaro/fgms.xml" />
		<Product type="0800" id="4001" name="FGMS001 Motion Sensor" config="fibaro/fgms.xml" />
		<!--<Product type="0801" id="1001" name="FGMS001 Motion Sensor" config="fibaro/fgms.xml" />-->
		<Product type="0801" id="1001" name="FGMS001-ZW5 Motion Sensor" config="fibaro/fgmszw5.xml"/>
		<Product type="0801" id="2001" name="FGMS001-ZW5 Motion Sensor" config="fibaro/fgmszw5.xml"/>
		<Product type="0801" id="3001" name="FGMS001-ZW5 Motion Sensor" config="fibaro/fgmszw5.xml"/>
		<Product type="0b00" id="3001" name="FGFS101 Flood Sensor" config="fibaro/fgfs101.xml" />
		<Product type="0b00" id="4001" name="FGFS101 Flood Sensor" config="fibaro/fgfs101.xml" />
		<Product type="0b00" id="1001" name="FGFS101 Flood Sensor" config="fibaro/fgfs101.xml" />
		<Product type="0b00" id="2001" name="FGFS101 Flood Sensor" config="fibaro/fgfs101.xml" />
		<Product type="0b00" id="9e00" name="FGFS101 Flood Sensor" config="fibaro/fgfs101.xml" />
		<Product type="0b01" id="1002" name="FGFS101 Zwave+ Flood Sensor" config="fibaro/fgfs101zw5.xml" />
		<Product type="0b01" id="1003" name="FGFS101 Zwave+ Flood Sensor" config="fibaro/fgfs101zw5.xml" />
		<Product type="0b01" id="2002" name="FGFS101 Zwave+ Flood Sensor" config="fibaro/fgfs101zw5.xml" />
		<Product type="0900" id="1000" name="FGRGBWM441 RGBW Controller" config="fibaro/fgrgbwm441.xml" />
		<Product type="0900" id="2000" name="FGRGBWM441 RGBW Controller" config="fibaro/fgrgbwm441.xml"/>
		<Product type="0900" id="4000" name="FGRGBWM441 RGBW Controller" config="fibaro/fgrgbwm441.xml" />
		<Product type="0c00" id="1000" name="FGSS101 Smoke Sensor" config="fibaro/fgss101.xml" />
		<Product type="0c02" id="1002" name="FGSD002 Smoke Sensor" config="fibaro/fgsd002.xml" />
		<Product type="0c02" id="1003" name="FGSD002 Smoke Sensor" config="fibaro/fgsd002.xml" />
		<Product type="0d01" id="1000" name="FGGC001 Swipe" config="fibaro/fggc001.xml" />
		<Product type="0d01" id="2000" name="FGGC001 Swipe" config="fibaro/fggc001.xml"/>
		<Product type="0f01" id="1000" name="FGPB101 Button" config="fibaro/fgpb101.xml" />
		<Product type="0f01" id="2000" name="FGPB101 Button" config="fibaro/fgpb101.xml" />
		<Product type="1001" id="1000" name="FGKF601 Keyfob" config="fibaro/fgkf601.xml" />
		<Product type="1001" id="2000" name="FGKF601 Keyfob" config="fibaro/fgkf601.xml" />
		<Product type="1201" id="1000" name="FGSD001 CO Sensor" config="fibaro/fgcd001.xml" />
		<Product type="1301" id="1000" name="FGT001 Heat Controller" config="fibaro/fgt001.xml"/>
	</Manufacturer>
	<Manufacturer id="0138" name="First Alert">
		<Product type="0001" id="0002" name="ZCombo Smoke and Carbon Monoxide Detector"  config="firstalert/zcombo.xml"/>
	</Manufacturer>
	<Manufacturer id="0037" name="Foard Sys">
	</Manufacturer>
	<Manufacturer id="0137" name="Followgood">
		<Product type="3001" id="0002" name="SWZ-1002 Binary Power Switch"/>
	</Manufacturer>
	<Manufacturer id="0207" name="Forest Group Nederland B.V.">
		<Product type="0027" id="0100" name="Shuttle L Z-Wave" config="forest/fs2z5232000002.xml"/>
	</Manufacturer>
	<Manufacturer id="0084" name="FortrezZ">
		<Product type="0013" id="0210" name="WWA-01AA - Wireless Water and Freeze Alarm" />
		<Product type="0021" id="010a" name="WWA-02 Water and Temperature Alarm" config="fortrezz/wwa02.xml"/>
		<Product type="0023" id="0109" name="WWA-02 Water and Temperature Alarm" config="fortrezz/wwa02.xml"/>
		<Product type="0053" id="0216" name="WWA-01AA Wireless Water and Freeze Alarm" />
		<Product type="0213" id="020c" name="WV-01 Automated Water Shut-Off Valve" config="fortrezz/wv01.xml"/>
		<Product type="0241" id="0300" name="WV-01 Automated Water Shut-Off Valve" config="fortrezz/wv01.xml"/>
		<Product type="0243" id="0216" name="WV-01 Automated Water Shut-Off Valve" config="fortrezz/wv01.xml"/>
		<Product type="0311" id="0109" name="SSA1 / SSA2 - Siren/Strobe Light Alarm" config="fortrezz/ssa2.xml"/>
		<Product type="0311" id="010b" name="SSA1 / SSA2 - Siren/Strobe Light Alarm" config="fortrezz/ssa2.xml"/>
		<Product type="0313" id="0107" name="SSA1 / SSA2 - Siren/Strobe Light Alarm" config="fortrezz/ssa2.xml"/>
		<Product type="0313" id="010b" name="SSA2 - Siren/Strobe Light Alarm" config="fortrezz/ssa2.xml"/>
		<Product type="0331" id="010b" name="SSA3 - Siren/Strobe Light Alarm" config="fortrezz/ssa3.xml"/>
		<Product type="0341" id="0205" name="SSA3 - Siren/Strobe Light Alarm" config="fortrezz/ssa3.xml"/>
		<Product type="0343" id="0205" name="SSA3 - Siren/Strobe Light Alarm" config="fortrezz/ssa3.xml"/>
		<Product type="0451" id="0111" name="MIMOlite" config="fortrezz/mimolite.xml"/>
		<Product type="0453" id="0110" name="MIMOlite" config="fortrezz/mimolite.xml"/>
		<Product type="0453" id="0111" name="MIMOlite" config="fortrezz/mimolite.xml"/>
		<Product type="0463" id="0204" name="MIMO2+" config="fortrezz/mimo2plus.xml"/>
		<Product type="0463" id="0208" name="MIMO2+" config="fortrezz/mimo2plus.xml"/>
		<Product type="0473" id="0110" name="FMI Flow Meter" config="fortrezz/fmi.xml"/>
		<Product type="0513" id="0111" name="GDC1 Siren/Strobe Light Alarm"/>
	</Manufacturer>
	<Manufacturer id="0110" name="Frostdale">
		<Product type="2411" id="0001" name="Nanogrid: FDN2nxx light switch - where n is 1, 2, 3 or 4 buttons"/>
		<Product type="7333" id="0031" name="Nanogrid: FDN2nxx light switch - where n is 1, 2, 3 or 4 buttons" config="frostdale/fdn2nxx.xml"/>
	</Manufacturer>
	<Manufacturer id="0152" name="G.R.">
		<Product type="0202" id="0511" name="GR105 Auto Valve" config="gr/gr105.xml"/>
		<Product type="0003" id="0512" name="GR105n Auto Valve" config="gr/gr105n.xml"/>
	</Manufacturer>
	<Manufacturer id="0020" name="General Electric">
		<Product type="8007" id="1390" name="Wireless Lighting Control"/>
		<Product type="8007" id="1391" name="45601 Advanced Remote"/>
	</Manufacturer>
	<Manufacturer id="0063" name="GE">
		<Product type="4450" id="3030" name="45602 Lamp Dimmer Module" config="ge/dimmer_module.xml"/>
		<Product type="4457" id="3230" name="45606 2-Way Dimmer Switch" config="ge/dimmer.xml"/>
		<Product type="4944" id="3031" name="12724 3-Way Dimmer Switch" config="ge/12724-dimmer.xml"/>
		<Product type="4944" id="3033" name="12729 3-Way Dimmer Switch" config="ge/12724-dimmer.xml"/>
		<Product type="4944" id="3034" name="12730 Fan Control Switch" config="ge/12724-dimmer.xml"/>
		<Product type="4944" id="3131" name="14287 Fan Control Switch" config="ge/12724-dimmer.xml"/>
		<Product type="4952" id="3134" name="14288 In-Wall Tamper Resistant Smart Outlet" config="ge/14288-outlet.xml"/>
		<Product type="4944" id="3038" name="14294 In-Wall Smart Dimmer" config="ge/14294-dimmer.xml"/>
		<Product type="4944" id="3130" name="14295 In-Wall Smart Toggle Dimmer" config="ge/14295-dimmer-toggle.xml"/>
		<Product type="494d" id="3032" name="26931 Smart Motion Switch" config="ge/26931-motion-switch.xml"/>
		<Product type="494d" id="3034" name="26933 Smart Motion Dimmer" config="ge/26933-motion-dimmer.xml"/>
		<Product type="4952" id="3036" name="14291 In-Wall Smart Switch" config="ge/14291-switch.xml"/>
		<Product type="4952" id="3037" name="14292 In-Wall Smart Toggle Switch" config="ge/14292-toggle-switch.xml"/>
		<Product type="4952" id="3038" name="14293 In-Wall Smart Toggle Switch" config="ge/14292-toggle-switch.xml"/>
		<Product type="5250" id="3030" name="45603 Plugin Appliance Module"/>
		<Product type="5250" id="3130" name="45604 Outdoor Module"/>
		<Product type="4f50" id="3031" name="12720 Outdoor Smart Switch"/>
		<Product type="5252" id="3530" name="45605 Duplex Receptacle" config="ge/receptacle.xml"/>
		<Product type="4952" id="3133" name="14288 Duplex Receptacle" config="ge/receptacle.xml"/>
		<Product type="5257" id="3533" name="45609 On/Off Relay Switch" config="ge/relay.xml"/>
		<Product type="4457" id="3033" name="45613 3-Way Dimmer Switch" config="ge/dimmer.xml"/>
		<Product type="4952" id="3031" name="12721 Lighting Control Duplex Receptacle" config="ge/receptacle.xml"/>
		<Product type="4952" id="3032" name="12722 On/Off Relay Switch" config="ge/relay.xml"/>
		<Product type="4952" id="3033" name="12727 In-Wall Smart Switch (Toggle)"/>
		<Product type="4953" id="3032" name="32563 Hinge Pin Smart Door Sensor" config="ge/hinge-pin.xml"/>
		<Product type="5052" id="3031" name="12719 Plug-in Smart Switch" config="ge/12719-plugin-switch.xml"/>
		<Product type="5052" id="3033" name="14282 Plug-In Two-Outlet Smart Switch" config="ge/14282-plugin-switch.xml"/>
		<Product type="6363" id="3533" name="ZW4001 In-Wall Decora Style On/Off Relay Switch" config="ge/zw4001-switch.xml"/>
		<Product type="4c42" id="3031" name="ZW7101 Smart LED Light Bulb ZE26I" config="ge/ze26i.xml"/>
		<Product type="4953" id="3133" name="ZW6302 Portable Smart Motion Sensor" config="ge/zw6302.xml"/>
		<Product type="4953" id="3134" name="ZW6302 Portable Smart Motion Sensor" config="ge/zw6302.xml"/>
	</Manufacturer>
	<Manufacturer id="0014" name="GoControl">
		<Product type="5442" id="5436" name="GC-TBZ48L Battery Powered Z-Wave Plus Thermostat" config="gocontrol/GC-TBZ48L.xml" />
	</Manufacturer>
	<Manufacturer id="026e" name="Graber">
		<Product type="4252" id="5a31" name="BRZ1 Remote Control" config="graber/brz1.xml"/>
		<Product type="5253" id="5a31" name="RSZ1 Roller Shade"/>
		<Product type="5643" id="5a31" name="VCZ1 Virtual Cord Remote Control" config="graber/vcz1.xml"/>
		<Product type="4353" id="5a31" name="CSZ1 Cellular Shade"/>
	</Manufacturer>
	<Manufacturer id="0099" name="GreenWave">
		<Product type="0001" id="0002" name="One Gateway"/>
		<Product type="0002" id="0002" name="PowerNode 1 port" config="greenwave/powernode1.xml"/>
		<Product type="0003" id="0004" name="PowerNode 6 port" config="greenwave/powernode6.xml"/>
	</Manufacturer>
	<Manufacturer id="0208" name="Hank">
		<Product type="0101" id="0005" name="HKZW-SO01 Smart Plug" config="hank/hkzw-so01-smartplug.xml"/>
		<Product type="0100" id="000a" name="HKZW-SO05 Smart Plug" config="hank/hkzw-so05-smartplug.xml"/>
		<Product type="0200" id="0006" name="HKZW-MS01 Multisensor" config="hank/hkzw-ms01.xml"/>
		<Product type="0200" id="0012" name="HKZW-MS02 Motion Sensor" config="hank/hkzw-ms02.xml"/>
		<Product type="0200" id="0008" name="HKZW-DWS01 Door/Window Sensor" config="hank/hkzw-dws01.xml"/>
		<Product type="0201" id="0008" name="HKZW-DWS01 Door/Window Sensor" config="hank/hkzw-dws01.xml"/>
		<Product type="0200" id="0009" name="HKZW-SCN01 Scene Controller" config="hank/scenecontroller1.xml"/>
		<Product type="0200" id="000b" name="HKZW-SCN04 Scene Controller" config="hank/scenecontroller4.xml"/>
		<Product type="0100" id="0004" name="HKZW-RGB01 RGB bulb" config="hank/hkzw-rgb01.xml"/>
		<Product type="0101" id="0004" name="HKZW-RGB01 RGB bulb" config="hank/hkzw-rgb01.xml"/>
		<Product type="0101" id="000a" name="HKZW-SO03 Smart Plug" config="hank/hkzw-so03.xml"/>
		<Product type="0200" id="000f" name="HKZW-FLD01 Flood Sensor" config="hank/hkzw-fld01.xml"/>
	</Manufacturer>
	<Manufacturer id="0260" name="Heiman">
		<Product type="0168" id="0168" name="Door Sensor HS1DS-Z" config="heiman/HS1DS-Z.xml"/>
		<Product type="8001" id="1000" name="Motion Sensor HS1MS-Z" config="heiman/HS1MS-Z.xml"/>
		<Product type="8002" id="1000" name="Smart Smoke Sensor HS1SA-Z" config="heiman/HS1SA-Z.xml"/>
		<Product type="8003" id="1000" name="Combustible Gas Sensor HS1CG-Z" config="heiman/HS1CG-Z.xml"/>
		<Product type="8004" id="1000" name="Water Leakage Sensor HS1WL-Z" config="heiman/HS1WL-Z.xml"/>
		<Product type="8005" id="1000" name="CO Sensor HS1CA-Z" config="heiman/HS1CA-Z.xml"/>
		<Product type="8006" id="1000" name="Smart Metering Plug HS2SK-Z" config="heiman/HS2SK-Z.xml"/>
		<Product type="8007" id="1000" name="Temperature Humidity Sensor HS1HT-Z" config="heiman/HS1HT-Z.xml"/>
		<Product type="8008" id="1000" name="Smart Plug HS2SK-Z" config="heiman/HS2SK-Z.xml"/>
	</Manufacturer>
	<Manufacturer id="0017" name="HiTech Automation">
	</Manufacturer>
	<Manufacturer id="005b" name="HAI">
	</Manufacturer>
	<Manufacturer id="009a" name="Home Auto. Euro">
	</Manufacturer>
	<Manufacturer id="0038" name="Home Director">
	</Manufacturer>
	<Manufacturer id="006f" name="Home Manageables">
		<Product type="0102" id="0001" name="Door/Window Sensor"/>
		<Product type="0104" id="0001" name="HM-AM001 Plugin Appliance Module"/>
	</Manufacturer>
	<Manufacturer id="0080" name="Homepro">
	</Manufacturer>
	<Manufacturer id="001e" name="Homeseer">
		<Product type="0001" id="0002" name="ZTroller" config="homeseer/ztroller.xml"/>
		<Product type="0002" id="0001" name="HSM100 Wireless Multi-Sensor" config="homeseer/hsm100.xml"/>
		<Product type="0002" id="0002" name="EZMotion+ 3-in-1 Sensor" config="homeseer/ezmotionplus.xml"/>
		<Product type="0004" id="0001" name="HSM200 Wireless Multi-Sensor" config="homeseer/hsm200.xml"/>
	</Manufacturer>
	<Manufacturer id="000c" name="HomeSeer">
		<Product type="4447" id="3033" name="HS-WS100+ Wall Switch" config="homeseer/hs-ws100plus.xml"/>
		<Product type="4447" id="3034" name="HS-WD100+ Wall Dimmer" config="homeseer/hs-wd100plus.xml"/>
		<Product type="4447" id="3035" name="HS-WS200+ Wall Switch" config="homeseer/hs-ws200plus.xml"/>
		<Product type="4447" id="3036" name="HS-WD200+ Wall Dimmer" config="homeseer/hs-wd200plus.xml"/>
		<Product type="201"  id="9"    name="HS-MS100+ Motion Sensor" config="homeseer/hs-ms100plus.xml"/>
		<Product type="201"  id="a"    name="HS-LS100+ Leak Sensor" config="homeseer/hs-ls100plus.xml"/>
	</Manufacturer>
	<Manufacturer id="0030" name="HomeSeer Tech">
	</Manufacturer>
	<Manufacturer id="0039" name="Honeywell">
		<Product type="0011" id="0001" name="TH8320ZW1000 Touchscreen Thermostat" config="honeywell/th8320zw1000.xml"/>
		<Product type="0001" id="0003" name="Lynx Touch L5100 / L7000" config="honeywell/lynx-touch-l5100.xml"/>
	</Manufacturer>
	<Manufacturer id="0059" name="Horstmann">
		<Product type="0001" id="0001" name="ASR-RF Thermostat Receiver"/>
		<Product type="0001" id="0002" name="AS2-RF Thermostat Transmitter"/>
		<Product type="0001" id="0003" name="HRT4-ZW Thermostat Transmitter" config="horstmann/hrt4zw.xml"/>
		<Product type="0001" id="0004" name="SRT 323 Electronic Room Thermostat and Temperature" config="horstmann/srt323.xml"/>
		<Product type="0001" id="0005" name="SRT-321 Thermostat-HVAC" config="horstmann/srt321.xml"/>
		<Product type="0003" id="0001" name="ASR-ZW Thermostat Receiver" config="horstmann/asrzw.xml"/>
		<Product type="0003" id="0002" name="SSR 302 2-zone Thermostat Receiver" config="horstmann/ssr302.xml"/>
		<Product type="0004" id="0001" name="SCSC17 Thermostat" config="horstmann/scsc17.xml"/>
		<Product type="000d" id="0001" name="SES 301 Temperature Sensor"/>
		<Product type="000d" id="0002" name="SES 302 Temperature Sensor" config="horstmann/ses302.xml"/>
		<Product type="000d" id="0003" name="SES 303 Temperature and Humidity Sensor" config="horstmann/ses303.xml"/>
		<Product type="000f" id="0001" name="SWM01 Water Meter Sensor"/>
		<Product type="0010" id="0001" name="SIR321 RF Countdown Timer" config="horstmann/sir321.xml"/>
		<Product type="0010" id="0002" name="SIR321 RF Countdown Timer with temperature" config="horstmann/sir321.xml"/>
	</Manufacturer>
	<Manufacturer id="0121" name="IBR-ZW">
		<Product type="0001" id="0001" name="I-Bridge Z-Wave Controller"/>
	</Manufacturer>
	<Manufacturer id="0011" name="iCOM Tech">
	</Manufacturer>
	<Manufacturer id="0230" name="ID Lock">
		<Product type="0003" id="0001" name="ID Lock 101" config="idlock/idlock101.xml"/>
	</Manufacturer>
	<Manufacturer id="011f" name="Ingersoll Rand">
		<Product type="0001" id="0002" name="DWZWAVE1" config="ingersoll/dwzwave1.xml"/>
	</Manufacturer>
	<Manufacturer id="003a" name="Inlon Srl">
	</Manufacturer>
	<Manufacturer id="0077" name="Innovus">
		<Product type="0002" id="0001" name="SmoothRemote Controller"/>
		<Product type="0001" id="0002" name="RAone SmartPower Wall Appliance Module"/>
		<Product type="0001" id="0001" name="RAone SmartDimmer Wall Dimmer Module"/>
	</Manufacturer>
	<Manufacturer id="0312" name="Inovelli">
		<Product type="1e01" id="1e01" name="NZW30 Smart Switch" config="inovelli/nzw30.xml"/>
		<Product type="1e00" id="1e00" name="NZW30 Smart Switch (w/Scene)" config="inovelli/nzw30.xml"/>
		<Product type="1e02" id="1e02" name="NZW30 Smart Toggle Switch (w/Scene)" config="inovelli/nzw30.xml"/>
		<Product type="1f01" id="1f01" name="NZW31 Smart Dimmer" config="inovelli/nzw31.xml"/>
		<Product type="1f00" id="1f00" name="NZW31 Smart Dimmer (w/Scene)" config="inovelli/nzw31.xml"/>
		<Product type="1f02" id="1f02" name="NZW31 Smart Toggle Dimmer (w/Scene)" config="inovelli/nzw31.xml"/>
		<Product type="b211" id="241c" name="NZW36 1-Channel Smart Plug-In Module" config="inovelli/simple_module.xml"/>
		<Product type="2400" id="2400" name="NZW36 1-Channel Smart Plug (w/Scene)" config="inovelli/nzw36.xml"/>
		<Product type="b221" id="251c" name="NZW37 2-Channel Smart Plug" config="inovelli/simple_module.xml"/>
		<Product type="2500" id="2500" name="NZW37 2-Channel Smart Plug (w/Scene)" config="inovelli/nzw37.xml"/>
		<Product type="b212" id="271c" name="NZW39 Smart Plug Dimmer" config="inovelli/simple_module.xml"/>
		<Product type="2700" id="2700" name="NZW39 Smart Plug Dimmer (w/Scene)" config="inovelli/nzw39.xml"/>
		<Product type="6000" id="6000" name="NZW96 1-Channel Outdoor Smart Plug" config="inovelli/nzw96.xml"/>
		<Product type="6100" id="6100" name="NZW97 2-Channel Outdoor Smart Plug" config="inovelli/nzw97.xml"/>
	</Manufacturer>
	<Manufacturer id="0006" name="Intel">
	</Manufacturer>
	<Manufacturer id="001c" name="IntelliCon">
	</Manufacturer>
	<Manufacturer id="0005" name="Intermatic">
		<Product type="0002" id="0003" name="HA-02 Appliance Module"/>
		<Product type="0003" id="0003" name="HA-03WD Lamp Module"/>
		<Product type="0004" id="0003" name="HA-04C Outdoor Module"/>
		<Product type="0005" id="0003" name="HA-05C Lamp Screw In Module"/>
		<Product type="0006" id="0003" name="HA-06 In-Wall Switch Dimmer"/>
		<Product type="4341" id="0600" name="CA600 Wall Dimmer"/>
		<Product type="4341" id="3000" name="CA3000 Wall Switch"/>
		<Product type="4341" id="3500" name="CA3560 Split-Duplex Receptacle"/>
		<Product type="4341" id="8900" name="CA8900 Digital Thermostat" config="intermatic/ca8900.xml"/>
		<Product type="4341" id="9000" name="CA9000 PIR Occupancy Sensor"/>
	</Manufacturer>
	<Manufacturer id="0013" name="Internet Dom">
	</Manufacturer>
	<Manufacturer id="0126" name="Iris">
		<Product type="0002" id="0001" name="Range Extender" config="iris/rangeextender.xml"/>
	</Manufacturer>
	<Manufacturer id="0123" name="Iwatsu Electric Co">
		<Product type="0000" id="0000" name="TM-H2VHD081 HA Dongle"/>
		<Product type="0102" id="0102" name="NE-4CT-2P Electric Power Measuring Equipment"/>
		<Product type="0103" id="0103" name="NE-4CT Electric Power Measuring Equipment"/>
	</Manufacturer>
	<Manufacturer id="0214" name="Kaipule">
		<Product type="0002" id="0001" name="IM20 Door/Window Sensor" config="kaipule/im20.xml"/>
		<Product type="0003" id="0002" name="PIR Celling Sensor" config="kaipule/ix32.xml"/>
	</Manufacturer>
	<Manufacturer id="0091" name="Kamstrup">
	</Manufacturer>
	<Manufacturer id="0090" name="Kwikset">
		<Product type="0001" id="0001" name="Touchpad Electronic Deadbolt" config="kwikset/smartcode.xml"/>
	</Manufacturer>
	<Manufacturer id="0051" name="Lagotek Corp">
	</Manufacturer>
	<Manufacturer id="001d" name="Leviton">
		<Product type="0101" id="0206" name="RZP15-1LW Binary Scene Switch"/>
		<Product type="0201" id="0206" name="RZP03-1LW Binary Scene Switch"/>
		<Product type="0202" id="030b" name="VRP03-1LW Lamp Module"/>
		<Product type="0301" id="0206" name="RZS15-1LX Binary Scene Switch"/>
		<Product type="0301" id="0209" name="VRS15-1LZ Binary Scene Switch"/>
		<Product type="0301" id="0209" name="VRS15-1LZ Switch"/>
		<Product type="0301" id="0334" name="VRS15-1LZ Switch"/>
		<Product type="0401" id="0206" name="RZI10-1LX Multilevel Scene Switch" config="leviton/rzi10.xml"/>
		<Product type="0401" id="0209" name="VRI06-1LX Multilevel Scene Switch" config="leviton/vri06.xml"/>
		<Product type="0501" id="0206" name="VRI10-1LX Multilevel Scene Switch" config="leviton/vri10.xml"/>
		<Product type="0501" id="0209" name="VRI10-1LZ Scene Capable Dimmer" config="leviton/vri10.xml"/>
		<Product type="0602" id="0209" name="VRMX1-1LZ Multilevel Scene Switch" config="leviton/vri10.xml"/>
		<Product type="0602" id="0334" name="VRMX1-1LZ Multilevel Scene Switch" config="leviton/vri10.xml"/>
		<Product type="0901" id="0215" name="VRC51-1LX One Scene Controller"/>
		<Product type="0702" id="0261" name="VRCZ4-M0Z 4-Button Zone Controller"/>
		<Product type="0b02" id="030b" name="VRC0P-1LW Plug-in Serial Interface Module"/>
		<Product type="0c01" id="0206" name="VRCPG-SG RF Handheld Remote Controller" config="leviton/vrcpg.xml"/>
		<Product type="1001" id="0209" name="VRF01-1LZ Quiet Fan Speed Control" config="leviton/vrf01.xml"/>
		<Product type="1001" id="0334" name="VRF01-1LZ Quiet Fan Speed Control" config="leviton/vrf01.xml"/>
		<Product type="1001" id="0209" name="VRF01-1LZ Multilevel Scene Switch - 1.5A Fan" config="leviton/vrf01.xml"/>
		<Product type="1102" id="0243" name="VRCS2-MRZ 2-Button Scene Controller with Switches"/>
		<Product type="1202" id="0243" name="VRCZ4-MRZ 4-Button Zone Controller with Switch"/>
		<Product type="1902" id="0334" name="DZPD3-1LW Plug-In Dimming Lamp Module"/>
		<Product type="1a02" id="0334" name="DZPA1-1LW Plug-In Appliance Module"/>
		<Product type="1b03" id="0334" name="DZMX1-1LZ Dimmer"/>
		<Product type="1c02" id="0334" name="DZS15-1LZ Switch"/>
		<Product type="1d04" id="0334" name="DZR15-1LZ Receptacle"/>
		<Product type="3201" id="0001" name="DZ6HD-1BZ Decora 600W Smart Dimmer" config="leviton/dz6hd.xml"/>
		<Product type="3301" id="0001" name="DZ1KD-1BZ Decora 1000W Smart Dimmer" config="leviton/dz6hd.xml"/>
		<Product type="3401" id="0001" name="DZ15S-1BZ Decora Smart Switch" config="leviton/dz15s.xml"/>
		<Product type="3501" id="0001" name="DZPD3-2BW Decora 300W Plug-In Smart Dimmer" config="leviton/dzpd3.xml"/>
		<Product type="3601" id="0001" name="DZPA1-2BW Plug-In Outlet" config="leviton/dz15s.xml"/>
	</Manufacturer>
	<Manufacturer id="014f" name="Linear">
		<Product type="2001" id="0102" name="WADWAZ-1 Door/Window Sensor" config="linear/WADWAZ-1.xml"/>
		<Product type="2002" id="0203" name="WAPIRZ-1 Motion Sensor" config="linear/WAPIRZ-1.xml"/>
		<Product type="2009" id="0903" name="WA105DBZ-1 Main Operated Siren" config="linear/WA105DBZ-1.xml"/>
		<Product type="4450" id="3030" name="PD300Z-2 Plug-in Dimmer Module" config="linear/PD300Z-2.xml"/>
		<Product type="4457" id="3034" name="WD500Z-1 Wall Dimmer Switch" config="linear/WD500Z-1.xml"/>
		<Product type="4457" id="3331" name="WD1000Z-1 Wall Dimmer Switch"/>
		<Product type="4744" id="3030" name="GD00Z-4 Garage Door Opener Remote Controller"/>
		<Product type="4744" id="3530" name="GD00Z-4 Garage Door Opener Remote Controller"/>
		<Product type="4744" id="3531" name="GD00Z-7 Garage Door Opener Remote Controller"/>
		<Product type="4754" id="3038" name="LB60Z-1 Dimmable LED Light Bulb" config="linear/LB60Z-1.xml"/>
		<Product type="5246" id="3133" name="FS20Z Isolated Contact Fixture Module"/>
		<Product type="5250" id="3030" name="PS15Z-2 Plug-in Appliance Module"/>
		<Product type="5252" id="3530" name="WO15Z-1 Single Wall Outlet"/>
		<Product type="5257" id="3533" name="WS15Z-1 Wall Switch" config="linear/WS15Z-1.xml"/>
		<Product type="5343" id="3132" name="WA00Z-1 Scene Switch" config="linear/WA00Z-1.xml"/>
		<Product type="5457" id="3033" name="WT00Z-1 3-Way Wall Accessory Switch" config="linear/WT00Z-1.xml"/>
		<Product type="5442" id="5431" name="GC-TBZ48 Battery Powered Z-Wave Thermostat" config="linear/GC-TBZ48.xml" />
		<Product type="5442" id="5436" name="GC-TBZ48 Battery Powered Z-Wave Thermostat" config="linear/GC-TBZ48.xml" />
		<Product type="5442" id="5437" name="GC-TBZ48 Battery Powered Z-Wave Thermostat" config="linear/GC-TBZ48.xml" />
		<Product type="5744" id="3530" name="WD500Z5-1 Wall Mounted Dimmer" config="linear/WD500Z5-1.xml" />
	</Manufacturer>
	<Manufacturer id="015e" name="Locstar">
		<Product type="8015" id="0001" name="LS-8015-ZW Single Latch Door Lock"/>
	</Manufacturer>
	<Manufacturer id="0234" name="Logic Soft">
		<Product type="0003" id="010a" name="ZHC5010 Wall switch" config="logicsoft/ZHC5010.xml"/>
		<Product type="0003" id="010c" name="ZHC5002 Z-Scene Controller" config="logicsoft/ZHC5002.xml"/>
	</Manufacturer>
	<Manufacturer id="007f" name="Logitech">
	</Manufacturer>
	<Manufacturer id="0025" name="Loudwater Tech">
	</Manufacturer>
	<Manufacturer id="0071" name="LS Control">
		<Product type="0002" id="035D" name="ES 861 Temperature Sensor"/>
	</Manufacturer>
	<Manufacturer id="003d" name="Marmitek BV">
	</Manufacturer>
	<Manufacturer id="003e" name="Martec Access">
	</Manufacturer>
	<Manufacturer id="008f" name="MB Design">
	</Manufacturer>
	<Manufacturer id="015f" name="Mcohome">
		<Product type="0001" id="0001" name="Mini Energy Dimmer"/>
		<Product type="0002" id="0001" name="Mini Energy Switch"/>
		<!--EU-->
		<Product type="210a" id="1302" name="MH-P210 Mini Energy Dimmer" config="mcohome/mhp210.xml"/>
		<Product type="3102" id="0201" name="MH-S311 One-load" config="mcohome/mhs311.xml"/>
		<Product type="3102" id="0202" name="MH-S312 Two-load" config="mcohome/mhs312.xml"/>
		<Product type="3102" id="0204" name="MH-S314 Four-load" config="mcohome/mhs314.xml"/>
		<Product type="4102" id="0201" name="MH-S411 One-load" config="mcohome/mhs411.xml"/>
		<Product type="4102" id="0202" name="MH-S412 Two-load" config="mcohome/mhs412.xml"/>
		<Product type="4121" id="1302" name="MH-S412 Two-load" config="mcohome/mhs412.xml"/>
		<Product type="4121" id="5102" name="MH-S412 Two-load" config="mcohome/mhs412.xml"/>
		<Product type="0801" id="3102" name="MH8-FC-EU Thermostat" config="mcohome/mh8fceu.xml"/>
		<Product type="0802" id="3102" name="MH8-FC4-EU Thermostat" config="mcohome/mh8fceu.xml"/>
		<Product type="0905" id="0201" name="MH9-CO2-WD CO2 Monitor" config="mcohome/mh9co2.xml"/>
		<Product type="a800" id="1352" name="A8-9 Multi-sensor" config="mcohome/a8-9.xml"/>
		<!--US-->
		<Product type="5102" id="0103" name="Touch Panel Switch MH-S513" config="mcohome/mhs513.xml"/>
	</Manufacturer>
	<Manufacturer id="007a" name="Merten">
		<Product type="8001" id="0001" name="Plug-in Appliance Module"/>
		<Product type="8002" id="0001" name="Plug-in Dimmer Module"/>
		<Product type="8003" id="0001" name="Plug-in Roller Shutter Module" config="merten/507801.xml"/>
		<Product type="4003" id="0001" name="Wall Dimmer Module"/>
		<Product type="4002" id="0001" name="Wall Appliance Module"/>
		<Product type="4004" id="0001" name="Wall Roller Shutter Module" config="merten/50x5xx.xml"/>
		<Product type="8001" id="8001" name="Receiver Flush-Mounted 1-Gang Switch"/>
		<Product type="0003" id="0004" name="Transmitter Flush-Mounted 4-Gang Switch"/>
		<Product type="0001" id="0002" name="Transmitter 1-Gang Switch"/>
		<Product type="0001" id="0004" name="Transmitter 2-Gang Switch"/>
		<Product type="0002" id="0001" name="Transmitter Move"/>
	</Manufacturer>
	<Manufacturer id="008c" name="MIOS">
		<Product type="0001" id="0001" name="Vera Lite"/>
	</Manufacturer>
	<Manufacturer id="0122" name="Miyakawa Electric Works">
		<Product type="0001" id="0001" name="ME-D101 Electric Power Measuring Instrument"/>
		<Product type="8000" id="0000" name="ZW-GW Smart Bridge"/>
	</Manufacturer>
	<Manufacturer id="007e" name="Monster Cable">
	</Manufacturer>
	<Manufacturer id="003f" name="Motorola">
	</Manufacturer>
	<Manufacturer id="0083" name="MTC Maintronic">
	</Manufacturer>
	<Manufacturer id="0258" name="Neo CoolCam">
		<Product type="0003" id="0082" name="Door/Window Detector" config="shenzen_neo/nas-ds01z.xml"/>
		<Product type="0003" id="1082" name="Door/Window Detector" config="shenzen_neo/nas-ds01z.xml"/>
		<Product type="0003" id="0087" name="Power plug 12A" config="shenzen_neo/nas-wr01z.xml"/>
		<Product type="0003" id="1087" name="Power plug 12A" config="shenzen_neo/nas-wr01z.xml"/>
		<Product type="0003" id="0083" name="Battery Powered PIR Sensor" config="shenzen_neo/nas-pd01z.xml"/>
		<Product type="0003" id="1083" name="Battery Powered PIR Sensor" config="shenzen_neo/nas-pd01z.xml"/>
		<Product type="0003" id="108d" name="Battery Powered PIR Sensor" config="shenzen_neo/nas-pd01z.xml"/>
		<Product type="0003" id="0085" name="Water Leakage Detector" config="shenzen_neo/nas-ws02z.xml"/>
		<Product type="0003" id="1085" name="Water Leakage Detector" config="shenzen_neo/nas-ws02z.xml"/>
		<Product type="0003" id="6085" name="Water Leakage Detector" config="shenzen_neo/nas-ws02z.xml"/>
		<Product type="0003" id="0088" name="Siren Alarm" config="shenzen_neo/nas-ab01z.xml"/>
		<Product type="0003" id="1088" name="Siren Alarm" config="shenzen_neo/nas-ab01z.xml"/>
		<Product type="0003" id="008a" name="SOS/Remote Control" config="shenzen_neo/nas-rc01z.xml"/>
		<Product type="0003" id="108a" name="SOS/Remote Control" config="shenzen_neo/nas-rc01z.xml"/>
		<Product type="0003" id="008b" name="Wall Switch (2 channels)" config="shenzen_neo/ls02ch.xml"/>
		<Product type="0003" id="108b" name="Wall Switch (2 channels)" config="shenzen_neo/ls02ch.xml"/>
		<Product type="0003" id="008c" name="Wall Switch (1 channel)" config="shenzen_neo/ls01ch.xml"/>
		<Product type="0003" id="108c" name="Wall Switch (1 channel)" config="shenzen_neo/ls01ch.xml"/>
	</Manufacturer>
	<Manufacturer id="0178" name="Nexia">
		<!-- full name in Z-wave database: Ingersoll Rand - Nexia Home Intelligence -->
		<Product type="4442" id="3130" name="DB100Z Doorbell Sensor" config="nexia/db100z.xml"/>
	</Manufacturer>
	<Manufacturer id="0165" name="NodOn">
		<Product type="0001" id="0001" name="ASP-3-1-00 Smart Plug" config="nodon/asp3100SmartPlug.xml"/>
		<Product type="0001" id="0003" name="MSP-3-1-XX Micro Smart Plug" config="nodon/msp31xxMicroSmartPlug.xml"/>
		<Product type="0002" id="0001" name="CRC-3-1-00 Octan Remote" config="nodon/crc3100OctanRemote.xml"/>
		<Product type="0002" id="0002" name="CRC-3-6-0x Soft Remote" config="nodon/crc360xSofremote.xml"/>
		<Product type="0002" id="0003" name="CWS-3-1-01 Wall Switch" config="nodon/cws3101wallswitch.xml"/>
	</Manufacturer>
	<Manufacturer id="0096" name="NorthQ">
		<Product type="0001" id="0001" name="NQ-92021 Power Reader" config="northq/nq92021.xml"/>
		<Product type="0001" id="0002" name="NQ-9021 Power Reader" config="northq/nq9021.xml" />
		<Product type="0010" id="0001" name="NQ-9121 Gas Meter" config="northq/nq9121.xml" />
	</Manufacturer>
	<Manufacturer id="0040" name="Novar EDS">
	</Manufacturer>
	<Manufacturer id="016a" name="Oomi">
		<!-- US-market products start with type prefix "01" -->
		<!-- AU-market products start with type prefix "02" -->
		<!-- CN-market products start with type prefix "1D" -->
		<Product type="0102" id="0064" name="FT100 MultiSensor 6" config="oomi/ft100.xml" />
		<Product type="0202" id="0064" name="FT100 MultiSensor 6" config="oomi/ft100.xml" />
		<Product type="1D02" id="0064" name="FT100 MultiSensor 6" config="oomi/ft100.xml" />
		<Product type="0103" id="006F" name="FT111 In Wall Dimmer" config="oomi/ft111.xml" />
		<Product type="0203" id="006F" name="FT111 In Wall Dimmer" config="oomi/ft111.xml" />
		<Product type="1D03" id="006F" name="FT111 In Wall Dimmer" config="oomi/ft111.xml" />
	</Manufacturer>
	<Manufacturer id="0041" name="OpenPeak Inc.">
	</Manufacturer>
	<Manufacturer id="0245" name="Permundo">
		<Product type="0003" id="0002" name="PSC132ZW Smart Mini Plug"/>
		<Product type="0003" id="0001" name="PSC234ZW Smart Plug"/>
	</Manufacturer>
	<Manufacturer id="013c" name="Philio Technology Corporation">
		<Product type="0001" id="0001" name="PAN11-4 Smart Energy Plug In Switch"/>
		<Product type="0001" id="0003" name="PAN04-1 Double Relay Switch 2x1.5kW with Power Measurement" config="philio/pan04.xml"/>
		<Product type="0001" id="0004" name="PAN06-1 In Wall Dual Relay (1 Way) Switch Module" config="philio/pan06.xml"/>
		<Product type="0001" id="0005" name="PAN07-1 TWO SPDT Switch module with meter" config="philio/pan07.xml"/>
		<Product type="0001" id="0006" name="PAN08-1 In Wall Roller Shutter Controller" config="philio/pan08.xml"/>
		<Product type="0001" id="000f" name="PAN03 Switch Module with meter 3 KW X1" config="philio/pan03.xml"/>
		<Product type="0001" id="0011" name="PAN11 Smart Energy Plug In Switch" config="philio/pan11.xml"/>
		<Product type="0001" id="0012" name="PAN04-1 Double Relay Switch 2x1.5kW with Power Measurement" config="philio/pan04.xml"/>
		<Product type="0001" id="0015" name="PAN08-1 In Wall Roller Shutter Controller" config="philio/pan08.xml"/>
		<Product type="0002" id="0002" name="PSM02-1 Slim Multi-Sensor" config="philio/psm02.xml"/>
		<Product type="0002" id="0050" name="PSP05 PIR/Motion" config="philio/psp05.xml"/>
		<Product type="0002" id="000c" name="PST02-A 4 in 1 Multi-Sensor" config="philio/pst02.xml"/>
		<Product type="0002" id="000d" name="PST02-B PIR/Motion 3 in 1 Sensor" config="philio/pst02-b.xml"/>
		<Product type="0002" id="000e" name="PST02-C Door/Window 3 in 1 sensor" config="philio/pst02-1c.xml"/>
		<Product type="0002" id="001e" name="PH-PSG01 Smoke Sensor" config="philio/phpsg01.xml"/>
		<Product type="0002" id="001f" name="PH-PAT02.eu Flood Multisensor 3in1" config="philio/phpat02.xml"/>
		<Product type="0002" id="0020" name="PH-PAT02-B.eu Multisensor 2in1" config="philio/phpat02.xml"/>
		<Product type="0004" id="000a" name="PH-PSE02.eu Zipato Indoor Siren" config="philio/pse02.xml"/>
		<Product type="0006" id="001a" name="PH-PAB01.eu Micromodule Energy Meter" config="philio/phpab01.xml"/>
		<Product type="0009" id="0022" name="PSR04 Smart Color Button" config="philio/psr04.xml"/>
		<Product type="0001" id="0029" name="PAN16 Smart energy plug in switch" config="philio/pan16.xml"/>
	</Manufacturer>
	<Manufacturer id="010e" name="Polycontrol">
		<Product type="0002" id="0001" name="Danalock Keypad" config="polycontrol/keypad.xml"/>
		<Product type="0003" id="0002" name="Danalock Circle/Square" config="polycontrol/doorlock.xml"/>
		<Product type="0001" id="0001" name="Polylock" config="polycontrol/polylock.xml"/>
		<Product type="0008" id="0002" name="Danalock V2 BTZE" config="polycontrol/doorlock.xml"/>
		<Product type="0009" id="0001" name="Danalock V3 BTZE" config="polycontrol/doorlockv3.xml"/>
	</Manufacturer>
	<Manufacturer id="0154" name="Popp">
		<Product type="0001" id="0001" name="123658 Plug-in Switch plus Power Meter" config="popp/123658.xml"/>
		<Product type="0003" id="0001" name="009105 Wall Plug Switch Schuko (IP44)" config="popp/009105.xml"/>
		<Product type="0004" id="0002" name="Solar Powered Outdoor Siren" config="popp/solar-siren.xml" />
		<Product type="0004" id="0003" name="004407 CO Detector" config="popp/004407.xml"/>
		<Product type="0004" id="0004" name="009402 10-Year Smoke Detector" config="popp/009402.xml"/>
		<Product type="0004" id="0011" name="Popp Z-Rain Rain Sensor" config="popp/700168.xml"/>
		<Product type="0005" id="0001" name="012501 Strike Lock Control" config="popp/012501.xml"/>
		<Product type="0005" id="0002" name="700045 Universal Keypad" config="popp/700045.xml"/>
		<Product type="0100" id="0101" name="009303 Battery Wall Controller" config="popp/009303.xml" />
		<Product type="0100" id="0103" name="Popp KFOB-C Remote Control" config="zwave.me/ZME_KFOB-S.xml" />
		<Product type="0100" id="0201" name="Smoke Detector and Siren" config="popp/smoke-detector.xml" />
		<Product type="0100" id="0400" name="ZWeather" config="popp/zweather.xml"/>
		<Product type="1100" id="0001" name="123601 Plug-in Switch" config="popp/123601.xml" />
		<Product type="1100" id="0002" name="123580 Plug-in Dimmer" config="popp/123580.xml" />
	</Manufacturer>
	<Manufacturer id="0169" name="Popp">
		<Product type="0001" id="0001" name="ZWeather" config="popp/zweather.xml" />
	</Manufacturer>
	<Manufacturer id="0064" name="Popp / Duwi">
		<Product type="0001" id="0000" name="ZW EDAN 300 Flush Mounted Dimmer" />
		<Product type="1000" id="0002" name="Flush Mounted Switch"/>
		<Product type="1001" id="0000" name="Plugin Dimmer" />
		<Product type="1000" id="0009" name="Wall Dimmer Set for Busch-Jaeger DURO 2000" config="duwi/05458.xml"/>
		<Product type="2001" id="0000" name="ZW ES 1000 Flush Mounted Switch" config="duwi/ZWES1000.xml" />
		<Product type="3001" id="0000" name="ZW ZS 3500 Plugin Switch" />
		<Product type="3002" id="0000" name="ZW ZSA 3500 Plugin Switch" />
		<Product type="4001" id="0000" name="ZW ESJ Blind Control" config="duwi/ZWESJ300.xml" />
		<Product type="5001" id="0000" name="ZW FB Wireless remote control 10-channel" config="duwi/zwfb.xml"/>
		<Product type="5002" id="0000" name="Wireless Flush Mounted Switch" />
		<Product type="5003" id="0000" name="Static Controller" />
	</Manufacturer>
	<Manufacturer id="0016" name="PowerLynx">
	</Manufacturer>
	<Manufacturer id="0042" name="Pragmatic Cons">
	</Manufacturer>
	<Manufacturer id="0163" name="Queenlock">
		<Product type="3001" id="0301" name="ZW-702 Door Lock"/>
	</Manufacturer>
	<Manufacturer id="0095" name="Qees">
		<Product type="3101" id="0001" name="RETO Dimmer Plus 2013" config="qees/reto-dimmer-plus.xml"/>
		<Product type="3103" id="0001" name="RETO Plug-in Switch Plus" config="qees/reto-plugin-switch.xml" />
	</Manufacturer>
	<Manufacturer id="0159" name="Qubino">
		<Product type="0001" id="0001" name="ZMNHDA2 Flush Dimmer" config="qubino/ZMNHDA2.xml"/>
		<Product type="0001" id="0051" name="ZMNHDD1 Flush Dimmer" config="qubino/ZMNHDDx.xml"/>
		<Product type="0001" id="0052" name="ZMNHSDx Din Dimmer" config="qubino/ZMNHSDx.xml"/>
		<Product type="0001" id="0053" name="ZMNHVDx Flush Dimmer 0-10V" config="qubino/ZMNHVDx.xml"/>
		<Product type="0001" id="0054" name="ZMNHWD1 Flush RGBW Dimmer" config="qubino/ZMNHWD1.xml"/>
		<Product type="0002" id="0001" name="ZMNHBA2 Flush 2 Relays" config="qubino/ZMNHBA2.xml"/>
		<Product type="0002" id="0051" name="ZMNHBDx Flush 2 Relays" config="qubino/ZMNHBDx.xml"/>
		<Product type="0002" id="0002" name="ZMNHAA2 Flush 1 Relay" config="qubino/ZMNHAA2.xml"/>
		<Product type="0002" id="0052" name="ZMNHADx Flush 1 Relay" config="qubino/ZMNHADx.xml"/>
		<Product type="0002" id="0053" name="ZMNHND1 Flush 1D relay" config="qubino/ZMNHNDx.xml"/>
		<Product type="0003" id="0002" name="ZMNHCA2 Flush Shutter" config="qubino/ZMNHCA2.xml"/>
		<Product type="0003" id="0052" name="ZMNHCDx Flush Shutter" config="qubino/ZMNHCDx.xml"/>
		<Product type="0003" id="0053" name="ZMNHOD1 Flush Shutter DC" config="qubino/ZMNHODx.xml"/>
		<Product type="0004" id="0001" name="ZMNHJA2 Flush Dimmer Pilot Wire" config="qubino/ZMNHJA2.xml"/>
		<Product type="0004" id="0051" name="ZMNHJD1 Flush Dimmer Pilot Wire" config="qubino/ZMNHJD1.xml"/>
		<Product type="0004" id="0052" name="ZMNHUD1 DIN Pilot Wire" config="qubino/ZMNHUD1.xml"/>
		<Product type="0005" id="0001" name="ZMNHIA2 Flush on/off thermostat" config="qubino/ZMNHIA2.xml"/>
		<!--<Product type="0005" id="0051" name="ZMNHIDx Flush on/off thermostat (H1S1P1)" config="qubino/ZMNHIDxS1.xml"/>-->
		<Product type="0005" id="0051" name="ZMNHIDx Flush on/off thermostat (H1S2P1)" config="qubino/ZMNHIDxS2.xml"/>
		<Product type="0005" id="0052" name="ZMNHKDx Flush Heat and Cool thermostat" config="qubino/ZMNHKDx.xml"/>
		<Product type="0005" id="0053" name="ZMNHLDx Flush PWM thermostat" config="qubino/ZMNHLDx.xml"/>
		<Product type="0005" id="0003" name="ZMNHLA2 Flush PWM thermostat" config="qubino/ZMNHLAx.xml"/>
		<!--<Product type="0007" id="0052" name="ZMNHTDx Smart meter S1 S2 S3" config="qubino/ZMNHTDxS3.xml"/>-->
		<Product type="0007" id="0052" name="ZMNHTDx Smart meter S4 S5 S6" config="qubino/ZMNHTDx.xml"/>
		<Product type="0007" id="0053" name="ZMNHZDx Weather Station" config="qubino/ZMNHZDx.xml"/>
		<Product type="0007" id="0054" name="ZMNHXDx 3-phase Smart Meter" config="qubino/ZMNHXDx.xml"/>
	</Manufacturer>
	<Manufacturer id="0130" name="Quby">
		<Product type="0001" id="0001" name="Energy Management System"/>
	</Manufacturer>
	<Manufacturer id="0100" name="Reitz-Group.de">
	</Manufacturer>
	<Manufacturer id="5254" name="Remotec">
		<Product type="0000" id="531f" name="Z-URC" config="remotec/zurc.xml"/>
		<Product type="0001" id="8380" name="ZRC-100"/>
		<Product type="0101" id="8371" name="ZXT-310EU"/>
		<Product type="0100" id="8377" name="ZXT-120US" config="remotec/zxt-120.xml"/>
		<Product type="0101" id="8377" name="ZXT-120EU" config="remotec/zxt-120.xml"/>
		<Product type="0102" id="8377" name="ZXT-120AU" config="remotec/zxt-120.xml"/>
		<Product type="0103" id="8377" name="ZXT-120IN" config="remotec/zxt-120.xml"/>
		<Product type="0106" id="8377" name="ZXT-120RU" config="remotec/zxt-120.xml"/>
		<Product type="0107" id="8377" name="ZXT-120IL" config="remotec/zxt-120.xml"/>
		<Product type="0108" id="8377" name="ZXT-120BR" config="remotec/zxt-120.xml"/>
		<Product type="0001" id="8510" name="ZRC-90" config="remotec/zrc-90.xml"/>
		<Product type="0002" id="8510" name="ZRC-90" config="remotec/zrc-90.xml"/>
		<Product type="8201" id="8120" name="ZFM-X10EU Dual Mode Insert Module "/>
		<Product type="8000" id="0002" name="ZFM-80" config="remotec/zfm-80.xml" />
		<Product type="0200" id="8031" name="ZTS-110" config="remotec/zts-110.xml" />
		<Product type="0202" id="8031" name="ZTS-110" config="remotec/zts-110.xml" />
		<Product type="0200" id="8170" name="ZTS-500US" config="remotec/zts-500.xml" />
	</Manufacturer>
	<Manufacturer id="0010" name="RCS">
		<Product type="0001" id="0002" name="TZ43 Thermostat" config="rcs/therm0009.xml" />
		<Product type="0001" id="0005" name="TZ43-IHD SMUD Thermostat" config="rcs/therm0005.xml" />
		<Product type="0001" id="0007" name="TZ45-IHD SMUD Thermostat" config="rcs/therm0007.xml" />
		<Product type="0001" id="0009" name="TZ45 Thermostat" config="rcs/therm0009.xml" />
		<Product type="0001" id="000a" name="TZ4Z-IHD RCS Thermostat" />
		<Product type="454d" id="3532" name="EM52-ZW Z-Wave Home Energy Meter" config="rcs/em52-zw.xml" />
		<Product type="504d" id="3132" name="PM12-ZW Z-Wave Power Monitoring Module" config="rcs/pm12-zw.xml" />
	</Manufacturer>
	<Manufacturer id="0065" name="RS Scene">
	</Manufacturer>
	<Manufacturer id="003b" name="Schlage">
		<Product type="634b" id="504c" name="FE599GR Wireless Door Lock"/>
		<Product type="6341" id="5044" name="BE469 Touchscreen Deadbolt" config="schlage/BE469.xml"/>
		<Product type="6349" id="5044" name="BE468 Touchscreen Deadbolt" config="schlage/BE468.xml"/>
	</Manufacturer>
	<Manufacturer id="0097" name="Schlage Link">
		<Product type="1182" id="4501" name="iTemp Dual Sensor" config="schlagelink/itemp.xml" />
		<Product type="1188" id="4501" name="iTemp Dual Sensor" config="schlagelink/itemp.xml" />
		<Product type="6131" id="4501" name="Mini Keypad RFID" config="schlagelink/minikeypad.xml" />
		<Product type="6131" id="4101" name="Mini Keypad RFID" config="schlagelink/minikeypad.xml" />
		<Product type="6941" id="5501" name="LE120 Appliance Module"/>
		<Product type="6943" id="4501" name="On-Wall Power Socket"/>
	</Manufacturer>
	<Manufacturer id="001f" name="Scientia Tech">
	</Manufacturer>
	<Manufacturer id="0069" name="Seluxit">
	</Manufacturer>
	<Manufacturer id="0043" name="Senmatic A/S">
	</Manufacturer>
	<Manufacturer id="019a" name="Sensative">
		<Product type="0003" id="0003" name="Strips" config="sensative/strips.xml" />
		<Product type="0003" id="000a" name="Strips Comfort" config="sensative/stripscomfort.xml" />
	</Manufacturer>
	<Manufacturer id="0044" name="Sequoia Tech">
	</Manufacturer>
	<Manufacturer id="0151" name="Sercomm">
		<Product type="0002" id="0001" name="SW-CLP01-EU Clamp Power Meter"/>
	</Manufacturer>
	<Manufacturer id="0000" name="Sigma Designs">
		<Product type="0001" id="0001" name="UZB Z-Wave USB Adapter"/>
	</Manufacturer>
	<Manufacturer id="0045" name="Sine Wireless">
	</Manufacturer>
	<Manufacturer id="0070" name="Smart Products">
	</Manufacturer>
	<Manufacturer id="0047" name="Somfy">
	</Manufacturer>
	<Manufacturer id="0239" name="Stelpro">
		<Product type="0001" id="0001" name="STZW402+ Electronic Thermostat" config="stelpro/stzw402.xml"/>
	</Manufacturer>
	<Manufacturer id="0271" name="Steinel">
		<Product type="0002" id="1a72" name="IS140-2" config="steinel/is140-2.xml"/>
		<Product type="0001" id="1a74" name="RS LED D2" config="steinel/rs-led-d2.xml"/>
		<Product type="0001" id="1a73" name="XLED HOME 2" config="steinel/xled-home-2.xml"/>
	</Manufacturer>
	<Manufacturer id="0166" name="Swiid">
		<Product type="0100" id="0100" name="SwiidInter" config="swiid/swiidinter.xml"/>
		<Product type="2007" id="0706" name="SwiidPlug" config="swiid/swiidplug.xml"/>
	</Manufacturer>
	<Manufacturer id="0009" name="Sylvania">
	</Manufacturer>
	<Manufacturer id="0012" name="Tell It Online">
	</Manufacturer>
	<Manufacturer id="0176" name="Telldus">
		<Product type="0003" id="0001" name="TZWP-100 Plug-in Switch" config="telldus/tzwp100.xml"/>
		<Product type="0003" id="0003" name="TZWP-102 Plug-in Switch" config="telldus/tzwp102.xml"/>
		<Product type="0005" id="0001" name="TZDW-100 Magnet Switch" config="telldus/tzdw100.xml"/>
	</Manufacturer>
	<Manufacturer id="0048" name="Telsey">
	</Manufacturer>
	<Manufacturer id="010c" name="There">
		<Product type="0001" id="0001" name="ThereGate"/>
	</Manufacturer>
	<Manufacturer id="019b" name="ThermoFloor AS">
		<Product type="0001" id="0001" name="Heatit Thermostat TF 021" config="thermofloor/heatit021.xml"/>
		<Product type="0003" id="0202" name="Heatit Thermostat TF 033" config="thermofloor/heatit033.xml"/>
	</Manufacturer>
	<Manufacturer id="008b" name="Trane">
		<Product type="5452" id="5431" name="Model TZEMT400AB32MAA" config="trane/TZEMT400AB32MAA.xml"/>
		<Product type="5452" id="5433" name="Model TZEMT400BB32MAA" config="trane/TZEMT400BB32MAA.xml"/>
		<Product type="5452" id="5436" name="Model TZEMT400BB32MAA" config="trane/TZEMT400BB32MAA.xml"/>
		<Product type="5452" id="5442" name="Model TZEMT524AA21MA" config="trane/TZEMT524AA21MA.xml"/>
		<Product type="5452" id="5439" name="Model TCONT624AS42DAA" config="trane/TZEMT524AA21MA.xml"/>
	</Manufacturer>
	<Manufacturer id="006b" name="Tricklestar">
	</Manufacturer>
	<Manufacturer id="0330" name="Tronika">
		<Product type="0003" id="a10d" name="Touch Panel Wall Controller - ZSC-01D" config="tronika/zsc01d.xml"/>
	</Manufacturer>
	<Manufacturer id="0049" name="Twisthink">
	</Manufacturer>
	<Manufacturer id="0080" name="Vero Duco">
	</Manufacturer>
	<Manufacturer id="005e" name="ViewSonic">
	</Manufacturer>
	<Manufacturer id="0007" name="Vimar CRS">
	</Manufacturer>
	<Manufacturer id="010a" name="Vitrum">
		<Product type="1100" id="4900" name="Vitrum I EU Wireless Dimmer" config="vitrum/vitrumBS.xml"/>
		<Product type="1100" id="4a00" name="Vitrum II EU Wireless Dimmer" config="vitrum/vitrumBS.xml"/>
		<Product type="1100" id="4b00" name="Vitrum III EU Wireless Dimmer" config="vitrum/vitrumBS.xml"/>
		<Product type="1200" id="5100" name="Vitrum I EU Wireless On-off" config="vitrum/vitrumBS.xml"/>
		<Product type="1200" id="5200" name="Vitrum II EU Wireless On-off" config="vitrum/vitrumBS.xml"/>
		<Product type="1200" id="5300" name="Vitrum III EU Wireless On-off" config="vitrum/vitrumBS.xml"/>
		<Product type="1200" id="5400" name="Vitrum IV EU Wireless On-off" config="vitrum/vitrumBS.xml"/>
		<Product type="1300" id="5A00" name="Vitrum II EU Roller Blind Control" config="vitrum/vitrumBS.xml"/>
		<Product type="2100" id="8a00" name="Vitrum II BS Wireless Dimmer" config="vitrum/vitrumBS.xml"/>
		<Product type="2200" id="9100" name="Vitrum I BS Wireless On-off" config="vitrum/vitrumBS.xml"/>
		<Product type="2200" id="9200" name="Vitrum II BS Wireless On-off" config="vitrum/vitrumBS.xml"/>
		<Product type="2200" id="9400" name="Vitrum IV BS Wireless On-off" config="vitrum/vitrumBS.xml"/>
		<Product type="4400" id="6400" name="Vitrum IV EU Wireless On-off" config="vitrum/vitrumBS.xml"/>
		<Product type="3400" id="6400" name="Vitrum IV EU Wireless On-off" config="vitrum/vitrumBS.xml"/>
		<Product type="1400" id="6600" name="Vitrum VI EU Wireless On-off" config="vitrum/vitrumBS.xml"/>
		<Product type="1400" id="6100" name="Vitrum I EU Wireless On-off" config="vitrum/vitrumBS.xml"/>
	</Manufacturer>
	<Manufacturer id="0109" name="Vision">
		<Product type="1001" id="0101" name="ZU1401 Z-Wave USB Stick"/>
		<Product type="1001" id="0104" name="ZU1401 Z-Wave USB Stick"/>
		<Product type="1001" id="0105" name="ZU1401 Z-Wave USB Stick"/>
		<Product type="2001" id="0101" name="ZD2102 US Door/Window Sensor" config="vision/zd2102.xml"/>
		<Product type="2001" id="0102" name="ZD2102 AU Door/Window Sensor" config="vision/zd2102.xml"/>
		<Product type="2001" id="0104" name="ZD2102 JP Door/Window Sensor" config="vision/zd2102.xml"/>
		<Product type="2001" id="0105" name="ZD2102 EU Door/Window Sensor" config="vision/zd2102.xml"/>
		<Product type="2001" id="0106" name="ZD2102 EU Door/Window Sensor" config="vision/zd2102.xml"/>
		<Product type="2002" id="0201" name="ZP3102 PIR Motion Sensor" config="vision/zp3102.xml"/>
		<Product type="2002" id="0202" name="ZP3102 PIR Motion Sensor" config="vision/zp3102.xml"/>
		<Product type="2002" id="0203" name="ZP3102 PIR Motion Sensor" config="vision/zp3102.xml"/>
		<Product type="2002" id="0204" name="ZP3102 PIR Motion Sensor" config="vision/zp3102.xml"/>
		<Product type="2002" id="0205" name="ZP3102 PIR Motion Sensor" config="vision/zp3102.xml"/>
		<Product type="2003" id="0301" name="ZS5101 Shock and Vibration Sensor" config="vision/zs5101eu.xml"/>
		<Product type="2003" id="0302" name="ZS5101 Shock and Vibration Sensor" config="vision/zs5101eu.xml"/>
		<Product type="2003" id="0306" name="ZS5101 Shock and Vibration Sensor" config="vision/zs5101eu.xml"/>
		<Product type="2003" id="0307" name="ZS5101 Shock and Vibration Sensor" config="vision/zs5101eu.xml"/>
		<Product type="2004" id="0403" name="ZS6101 Smoke Detector"/>
		<Product type="2005" id="0503" name="ZM1601 Battery Operated Siren" config="vision/zm1601eu.xml"/>
		<Product type="2005" id="0505" name="ZM1601 Battery Operated Siren" config="vision/zm1601eu.xml"/>
		<Product type="2005" id="0508" name="ZM1601EU-5 Battery Operated Siren" config="vision/zm1601eu5.xml"/>
		<Product type="2006" id="0610" name="ZM1701 Electronic Deadbolt Door Lock without Handle"/>
		<Product type="2006" id="0620" name="ZM1702 Electronic Deadbolt Door Lock with Handle"/>
		<Product type="2006" id="0621" name="ZM1701 Electronic Deadbolt Door Lock without Handle"/>
		<Product type="2007" id="0703" name="Plug-in Switch"/>
		<Product type="2008" id="0803" name="ZL7101 Plug-in Dimmer Module"/>
		<Product type="2009" id="0903" name="ZM1602 Main Operated Siren" config="vision/zm1602eu.xml"/>
		<Product type="2009" id="0908" name="ZM1602+ DC/AC Power Siren" config="vision/zm1602eu5.xml"/>
		<Product type="200a" id="0a02" name="ZG8101 Garage Door Detector" config="vision/zg8101.xml"/>
		<Product type="200c" id="0c02" name="ZL7431 In-Wall Switch Single Relay" config="vision/zl7431.xml"/>
		<Product type="200f" id="0f02" name="ZS6301 CO Detector"/>
		<Product type="200f" id="0f03" name="ZS6301 CO Detector"/>
		<Product type="2012" id="1203" name="ZR1202 Repeater"/>
		<Product type="2014" id="1401" name="ZL7101 Plug-in Dimmer Module"/>
		<Product type="2017" id="1717" name="ZL7432 In-Wall Switch, Dual Relay"/>
		<Product type="201a" id="1aa4" name="ZL7261 Plug-in Power Monitor" config="vision/zl7261.xml"/>
		<Product type="201c" id="1c01" name="ZF5201 Flood sensor" config="vision/zf5201.xml"/>
		<Product type="201f" id="1f10" name="ZD2201 Multisensor 4in1" config="vision/zd2201.xml"/>
		<Product type="201f" id="1f20" name="ZD2301 Multisensor 4in1" config="vision/zd2301.xml"/>
		<Product type="2021" id="2101" name="ZP3111 Multisensor 4in1" config="vision/zp3111.xml"/>
		<Product type="2022" id="2201" name="ZD2105US-5 Recessed Door/Window Sensor" config="vision/zd2105us5.xml"/>
		<Product type="3001" id="0104" name="ZM1602 Main Operated Siren"/>
	</Manufacturer>
	<Manufacturer id="004a" name="Visualize">
	</Manufacturer>
	<Manufacturer id="004b" name="Watt Stopper">
	</Manufacturer>
	<Manufacturer id="0008" name="Wayne Dalton">
		<Product type="0007" id="0020" name="WDTC-20 Thermostat" config="waynedalton/WDTC-20.xml"/>
	</Manufacturer>
	<Manufacturer id="0171" name="WeBeHome AB">
		<Product type="0001" id="0001" name="WBH HG-900 Home Gateway"/>
	</Manufacturer>
	<Manufacturer id="0118" name="Wenzhou TKB Control System">
		<Product type="0001" id="0001" name="TZ88 Smart Energy Plug-in Switch" config="wenzhou/tz88.xml"/>
		<Product type="0001" id="0011" name="TZ88 Smart Energy Plug-in Switch" config="wenzhou/tz88.xml"/>
		<Product type="0002" id="0001" name="SM103 Door/Window Sensor" config="wenzhou/sm103.xml"/>
		<Product type="0002" id="0002" name="TSP01 3 in 1 PIR Motion Sensor" config="wenzhou/tsp01.xml" />
		<Product type="0003" id="0002" name="TZ68 On/Off Switch Socket" config="wenzhou/tz68.xml"/>
		<Product type="0003" id="0003" name="TZ56 Wall Switch On/Off" config="wenzhou/tz56.xml"/>
		<Product type="0003" id="0004" name="TZ55 Wall Switch Dimmer" config="wenzhou/tz55.xml"/>
		<Product type="0004" id="0002" name="TZ69 Smart energy plug in switch" config="wenzhou/tz69.xml"/>
		<Product type="0311" id="0103" name="TZ69E Smart energy plug in switch" config="wenzhou/tz69.xml"/>
		<Product type="0116" id="3119" name="TZ69F Smart energy plug in switch" config="wenzhou/tz69.xml"/>
		<Product type="000b" id="0001" name="ST812 Flood Detector" config="everspring/st812.xml"/>
		<Product type="0808" id="0808" name="TZ65 Dual Wall Dimmer" config="wenzhou/tz65d.xml"/>
		<Product type="0101" id="0103" name="TZ68 On/Off Switch Socket" config="wenzhou/tz68.xml"/>
		<Product type="0102" id="1020" name="TZ66D Dual Wall Switch" config="wenzhou/tz66d.xml"/>
		<Product type="0202" id="0611" name="TZ67 Wall Plug Dimmer" config="wenzhou/tz67.xml"/>
		<Product type="0311" id="0305" name="TZ79 Power meter Relay Switch" config="wenzhou/tz79.xml"/>
		<Product type="0311" id="0304" name="TZ74 Dual Switch" config="wenzhou/tz74.xml"/>
	</Manufacturer>
	<Manufacturer id="0149" name="wiDom">
		<Product type="0012" id="0104" name="UBS104 Universal Relay Switch" config="widom/UBS104.xml"/>
		<Product type="1214" id="0304" name="UME304 Energy Driven Switch" config="widom/UME304C_S.xml"/>
		<Product type="1214" id="0504" name="WDS Universal Double Switch" config="widom/WDS.xml"/>
	</Manufacturer>
	<Manufacturer id="004c" name="Woodward Labs">
	</Manufacturer>
	<Manufacturer id="0003" name="Wrap">
	</Manufacturer>
	<Manufacturer id="004d" name="Xanboo">
	</Manufacturer>
	<Manufacturer id="0115" name="Z-Wave.Me">
		<Product type="0001" id="0001" name="Z-Wave USB Stick"/>
		<Product type="0001" id="0069" name="Key Fob" config="zwave.me/kfob.xml"/>
		<Product type="0002" id="0003" name="Z-Wave USB Stick"/>
		<Product type="0024" id="0001" name="Floor Thermostat"/>
		<Product type="0100" id="0001" name="ZME_KFOB 4 Button Key Fob" config="zwave.me/kfob.xml"/>
		<Product type="0100" id="0004" name="ZME_WCD2 Double Paddle Wall Controller" config="zwave.me/ZME_WCD2.xml"/>
		<Product type="0100" id="0101" name="ZME_WALLC-S Secure Wall Controller" config="zwave.me/ZME_WALLC-S.xml" />
		<Product type="0100" id="0102" name="ZME_KFOB-S 4 Button Key Fob" config="zwave.me/ZME_KFOB-S.xml" />
		<Product type="0100" id="0103" name="Popp KFOB-C Remote Control" config="zwave.me/popp_kfob-c.xml" />
		<Product type="0100" id="0200" name="Smoke Detector"/>
		<Product type="0100" id="0201" name="Smoke Detector"/>
		<Product type="0100" id="0400" name="Z-Weather Wind and Weather Sensor" config="zwave.me/zweather.xml"/>
		<Product type="0110" id="0001" name="Z-Uno" config="zwave.me/ZUno.xml"/>
		<Product type="0200" id="0001" name="iTemp Temperature Sensor" config="zwave.me/iTemp.xml"/>
		<Product type="0201" id="0001" name="iTemp Temperature Sensor" config="zwave.me/iTemp.xml"/>
		<Product type="0201" id="0002" name="Thermostat"/>
		<Product type="0201" id="0003" name="Binary Sensor"/>
		<Product type="0400" id="0001" name="ZME_UZB1 USB Stick"/>
		<Product type="1000" id="0001" name="ZME_054313Z Flush-Mountable Switch" config="zwave.me/ZME_05431.xml"/>
		<Product type="1000" id="0002" name="ZME_06433/05433 Wall Flush-Mountable Dimmer" config="zwave.me/ZME_06433.xml"/>
		<Product type="1000" id="0003" name="ZME_06436 Motor Control" config="zwave.me/ZME_06436.xml" />
		<Product type="1000" id="0004" name="ZME_064435 Wall Controller" config="zwave.me/ZME_064435.xml"/>
		<Product type="1000" id="0100" name="ZME_05461 Dual Load Wall Switch" config="zwave.me/ZME_05461.xml"/>
		<Product type="1000" id="0200" name="ZME_064281 Wall Plug switch Schuko (IP44) Gen 5" config="zwave.me/ZME_064381.xml"/>
		<Product type="1000" id="0300" name="ZME_RC2 Remote Control" config="zwave.me/ZME_RC2.xml"/>
		<Product type="1100" id="0002" name="PLDE Plug-in Dimmer"/>
	</Manufacturer>
	<Manufacturer id="0147" name="Z-Wave.Me">
		<Product type="0002" id="0003" name="RaZberry Controller"/>
		<Product type="0400" id="0001" name="RaZberry Controller ZWave+"/>
		<Product type="0400" id="0002" name="RaZberry Controller 2016 ZWave+"/>
	</Manufacturer>
	<Manufacturer id="004f" name="Z-Wave Technologia">
	</Manufacturer>
	<Manufacturer id="004e" name="Zdata">
	</Manufacturer>
	<Manufacturer id="0131" name="Zipato">
		<Product type="0001" id="0012" name="Micro Module Switch Double PAN04" config="zipato/pan04.xml" />
		<Product type="0002" id="0002" name="RGBW LED Bulb" config="zipato/RGBBulb.xml" />
		<Product type="0002" id="0003" name="Bulb 2" config="zipato/RGBBulb2.xml"/>
		<Product type="0002" id="000c" name="PST02-A 4 in 1 Multi-Sensor" config="philio/pst02.xml"/>
		<Product type="0004" id="000a" name="Indoor Siren" config="philio/pse02.xml"/>
		<Product type="0006" id="001a" name="PH-PAB01.eu Micromodule Energy Meter" config="philio/phpab01.xml"/>
		<Product type="6131" id="4501" name="Zipato Mini Keypad" config="zipato/MiniKeypad.xml" />
		<Product type="2001" id="0106" name="VS-ZD2102 Door/Window Sensor" config="zipato/vszd2102.xml" />
		<Product type="2002" id="0205" name="ZP3102-EU Multisensor Duo" config="zipato/zp3102.xml"/>
		<Product type="201f" id="1f20" name="ZD2301 Multisensor 4in1" config="vision/zd2301.xml"/>
		<Product type="8002" id="1000" name="Smart Smoke Sensor HS1SA-Z" config="heiman/HS1SA-Z.xml"/>
		<Product type="8003" id="1000" name="Combustible Gas Sensor HS1CG-Z" config="heiman/HS1CG-Z.xml"/>
		<Product type="8004" id="1000" name="Water Leakage Sensor HS1WL-Z" config="heiman/HS1WL-Z.xml"/>
		<Product type="8005" id="1000" name="CO Sensor HS1CA-Z" config="heiman/HS1CA-Z.xml"/>
	</Manufacturer>
	<Manufacturer id="027a" name="Zooz">
		<Product type="0003" id="0082" name="ZSE08 Contact Sensor" config="zooz/zse08.xml" />
		<Product type="0003" id="0083" name="ZSE09 Mini Sensor" config="zooz/zse09.xml" />
		<Product type="b112" id="1f1c" name="ZEN22 Dimmer V2" config="zooz/zen22v2.xml"/>
		<Product type="0003" id="0085" name="ZSE30 Water Sensor" config="zooz/zse30.xml" />
		<Product type="0003" id="0087" name="ZEN07 Mini Plug" config="zooz/zen07.xml" />
		<Product type="2021" id="2101" name="ZSE40 4-in-1 sensor" config="zooz/zse40.xml" />
		<Product type="0003" id="0088" name="ZSE33 Smart Chime" config="zooz/zse33.xml" />
		<Product type="0101" id="000a" name="ZEN06" config="zooz/zen06.xml"/>
		<Product type="b111" id="251c" name="ZEN23 Toggle Switch V2" config="zooz/zen23.xml" />
<<<<<<< HEAD
	        <Product type="0101" id="000D" name="ZEN15 Power Switch" config="zooz/zen15.xml" />
		<Product type="0301" id="0012" name="ZSE18 Motion Sensor" config="zooz/zse18.xml" />
=======
		<Product type="0101" id="000D" name="ZEN15 Power Switch" config="zooz/zen15.xml" />
>>>>>>> a27c2645
	</Manufacturer>
	<Manufacturer id="015d" name="Zooz">
		<Product type="0651" id="f51c" name="ZEN20 Power Strip" config="zooz/zen20.xml" />
		<Product type="0111" id="231c" name="ZEN21 Switch" config="zooz/zen21.xml"/>
		<Product type="0112" id="241c" name="ZEN22 Dimmer" config="zooz/zen22.xml"/>
		<Product type="1111" id="1e1c" name="ZEN23 Toggle Switch" config="zooz/zen23.xml" />
		<Product type="0111" id="1f1c" name="ZEN24 Dimmer Switch" config="zooz/zen24.xml" />
		<Product type="6100" id="6100" name="NZW97 Inovelli Dual Outdoor Z-Wave Plug" config="inovelli/nzw97.xml"/>
	</Manufacturer>
	<Manufacturer id="0315" name="Z Wave Products Inc.">
		<Product type="4447" id="3034" name="WD-100" config="zwp/WD-100.xml"/>
	</Manufacturer>
	<Manufacturer id="0021" name="Zykronix">
	</Manufacturer>
</ManufacturerSpecificData><|MERGE_RESOLUTION|>--- conflicted
+++ resolved
@@ -1355,12 +1355,8 @@
 		<Product type="0003" id="0088" name="ZSE33 Smart Chime" config="zooz/zse33.xml" />
 		<Product type="0101" id="000a" name="ZEN06" config="zooz/zen06.xml"/>
 		<Product type="b111" id="251c" name="ZEN23 Toggle Switch V2" config="zooz/zen23.xml" />
-<<<<<<< HEAD
-	        <Product type="0101" id="000D" name="ZEN15 Power Switch" config="zooz/zen15.xml" />
+	  <Product type="0101" id="000D" name="ZEN15 Power Switch" config="zooz/zen15.xml" />
 		<Product type="0301" id="0012" name="ZSE18 Motion Sensor" config="zooz/zse18.xml" />
-=======
-		<Product type="0101" id="000D" name="ZEN15 Power Switch" config="zooz/zen15.xml" />
->>>>>>> a27c2645
 	</Manufacturer>
 	<Manufacturer id="015d" name="Zooz">
 		<Product type="0651" id="f51c" name="ZEN20 Power Strip" config="zooz/zen20.xml" />
