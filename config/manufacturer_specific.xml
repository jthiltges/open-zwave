<?xml version="1.0" encoding="utf-8"?>
<ManufacturerSpecificData xmlns='http://code.google.com/p/open-zwave/'>
	<Manufacturer id="0040" name="2B Electronics">
	</Manufacturer>
	<Manufacturer id="0098" name="2GIG Technologies">
		<Product type="3200" id="015e" name="CT50e Thermostat" config="2gig/ct50e.xml"/>
		<Product type="1e10" id="0158" name="CT30 Thermostat" config="2gig/ct30.xml"/>
		<Product type="1e12" id="015c" name="CT30 Thermostat" config="2gig/ct30.xml"/>
		<Product type="1e12" id="015e" name="CT30 Thermostat" config="2gig/ct30.xml"/>
		<Product type="6401" id="0105" name="CT100 Thermostat" config="2gig/ct100.xml"/>
		<Product type="6401" id="0107" name="CT100 Thermostat USA" config="2gig/ct100.xml"/>
		<Product type="6501" id="000c" name="CT101 Thermostat (Iris)" config="2gig/ct101.xml"/>
	</Manufacturer>
	<Manufacturer id="002a" name="3e Technologies">
	</Manufacturer>
	<Manufacturer id="0022" name="A-1 Components">
	</Manufacturer>
	<Manufacturer id="0001" name="ACT">
		<Product type="4349" id="3130" name="ZCS101 Serial Interface"/>
		<Product type="4952" id="3030" name="ZIR000 PIR Motion Sensor" config="act/zir010.xml"/>
		<Product type="4952" id="3330" name="ZIR010 PIR Motion Sensor" config="act/zir010.xml"/>
		<Product type="4952" id="3130" name="ZIR010 PIR Motion Sensor" config="act/zir010.xml"/>
		<Product type="4450" id="3030" name="ZDP100 Plugin Lamp Module"/>
		<Product type="4457" id="3033" name="ZDW103 Wall Dimmer Module" config="act/zdw103.xml"/>
		<Product type="4457" id="3330" name="ZDW230 Wall Dimmer Module"/>
		<Product type="4457" id="3332" name="ZDW232 Wall Dimmer Module" config="act/zdw232.xml"/>
		<Product type="444d" id="3330" name="ZDM230 Wall Dimmer Module" config="act/zdm230.xml"/>
		<Product type="5250" id="3030" name="ZRP100 Plugin Appliance Module"/>
		<Product type="5250" id="3130" name="ZRP110 Exterior Appliance Module" config="act/zrp110.xml"/>
		<Product type="5257" id="3330" name="ZRW230 Wall Appliance Module"/>
		<Product type="5246" id="3133" name="LFM-20 Relay Fixture Module" config="act/lfm20.xml"/>
		<Product type="5257" id="3033" name="ZRW103 Wall Switch Module" config="act/zrw103.xml"/>
		<Product type="524d" id="3330" name="ZRM230 Wall Appliance Module"/>
		<Product type="5457" id="3330" name="ZTW230 Wall Transmitter Module"/>
		<Product type="544d" id="3330" name="ZTM230 Wall Transmitter Module"/>
	</Manufacturer>
	<Manufacturer id="0086" name="Aeotec">
		<Product type="0000" id="0000" name="Z-Wave Extender"/>
		<Product type="0001" id="0001" name="Z-Stick"/>
		<Product type="0001" id="0002" name="DSA02203 Z-Stick S2"/>
		<Product type="0002" id="0001" name="DSA02203 Z-Stick S2"/>
		<Product type="0001" id="0007" name="DSA07203 Z-Stick Lite"/>
		<Product type="0001" id="0003" name="DSA03202 Minimote" config="aeotec/dsa03202.xml"/>
		<Product type="0001" id="0016" name="DSA22 Key Fob" config="aeotec/dsa22.xml"/>
		<Product type="0001" id="0026" name="DSA38 Panic Button" config="aeotec/dsa38.xml"/>
		<Product type="0002" id="0005" name="DSB05 Multisensor" config="aeotec/dsb05.xml"/>
		<Product type="0002" id="001c" name="DSB28 Home Energy Meter (2nd Edition)" config="aeotec/dsb28.xml"/>
		<Product type="0002" id="001d" name="DSB29 Door/Window Sensor (2nd Edition)" config="aeotec/dsb29.xml"/>
		<Product type="0002" id="002d" name="DSB45 Water Sensor" config="aeotec/dsb45.xml" />
		<Product type="0002" id="0036" name="DSB54 Recessed Door Sensor" config="aeotec/dsb54.xml"/>
		<Product type="0002" id="0004" name="DSB04100 Door/Window Sensor" config="aeotec/dsb04100.xml"/>
		<Product type="0002" id="0009" name="DSB09104 Home Energy Meter" config="aeotec/dsb09104.xml"/>
		<Product type="0003" id="000a" name="DSC10 Heavy-Duty Smart Switch" config="aeotec/dsc10.xml"/>
		<Product type="0003" id="000b" name="DSC11 Smart Strip" config="aeotec/dsc11.xml"/>
		<Product type="0003" id="0018" name="DSC24 Smart Switch (2nd Edition)" config="aeotec/dsc24.xml"/>
		<Product type="0003" id="0006" name="DSC06106 Smart Energy Switch" config="aeotec/dsc06106.xml"/>
		<Product type="0003" id="0008" name="DSC08101 Smart Energy Illuminator" config="aeotec/dsc08101.xml"/>
		<Product type="0003" id="000c" name="DSC12104 Micro Smart Energy Switch" config="aeotec/dsc12104.xml"/>
		<Product type="0003" id="000d" name="DSC13104 Micro Smart Energy Illuminator" config="aeotec/dsc13104.xml"/>
		<Product type="0003" id="000e" name="DSC14104 Micro Motor Controller" config="aeotec/dsc14104.xml"/>
		<Product type="0003" id="0012" name="DSC18103 Micro Smart Switch (2nd Edition)" config="aeotec/dsc18103.xml" />
		<Product type="0003" id="0013" name="DSC19103 Micro Smart Dimmer (2nd Edition)" config="aeotec/dsc19103.xml" />
		<Product type="0003" id="001a" name="DSC26103 Micro Switch (2nd Edition)" config="aeotec/dsc26103.xml"/>
		<Product type="0003" id="001b" name="DSC27103 Micro Dimmer (2nd Edition)" config="aeotec/dsc27103.xml"/>
		<Product type="0003" id="0011" name="DSC35103 Micro Double Switch" config="aeotec/dsc35103.xml"/>
		<Product type="0004" id="0025" name="DSD37 Range Extender" config="aeotec/dsd37.xml" />
		<!-- EU-market products start with type prefix "00" -->
		<!-- US-market products start with type prefix "01" -->
		<!-- AU-market products start with type prefix "02" -->
		<!-- JP-market products start with type prefix "0A" -->
		<!-- CN-market products start with type prefix "1D" -->
		<Product type="0004" id="0038" name="ZW056 Doorbell Gen5" config="aeotec/zw056.xml" />
		<Product type="0104" id="0038" name="ZW056 Doorbell Gen5" config="aeotec/zw056.xml" />
		<Product type="0204" id="0038" name="ZW056 Doorbell Gen5" config="aeotec/zw056.xml" />
		<Product type="0304" id="0038" name="ZW056 Doorbell Gen5" config="aeotec/zw056.xml" />
		<Product type="0904" id="0038" name="ZW056 Doorbell Gen5" config="aeotec/zw056.xml" />
		<Product type="1D04" id="0038" name="ZW056 Doorbell Gen5" config="aeotec/zw056.xml" />
		<Product type="1A04" id="0038" name="ZW056 Doorbell Gen5" config="aeotec/zw056.xml" />
		<Product type="0A04" id="0038" name="ZW056 Doorbell Gen5" config="aeotec/zw056.xml" />
		<Product type="0003" id="003e" name="ZW062 Garage Door Controller" config="aeotec/zw062.xml" />
		<Product type="0103" id="003e" name="ZW062 Garage Door Controller" config="aeotec/zw062.xml" />
		<Product type="0203" id="003e" name="ZW062 Garage Door Controller" config="aeotec/zw062.xml" />
		<Product type="0002" id="004a" name="ZW074 MultiSensor Gen5" config="aeotec/zw074.xml"/>
		<Product type="0102" id="004a" name="ZW074 MultiSensor Gen5" config="aeotec/zw074.xml"/>
		<Product type="0202" id="004a" name="ZW074 MultiSensor Gen5" config="aeotec/zw074.xml"/>
		<Product type="0003" id="004b" name="ZW075 Smart Switch Gen5" config="aeotec/zw075.xml"/>
		<Product type="0103" id="004b" name="ZW075 Smart Switch Gen5" config="aeotec/zw075.xml"/>
		<Product type="0203" id="004b" name="ZW075 Smart Switch Gen5" config="aeotec/zw075.xml"/>
		<Product type="0003" id="004e" name="ZW078 Heavy Duty Smart Switch Gen5" config="aeotec/zw078.xml" />
		<Product type="0103" id="004e" name="ZW078 Heavy Duty Smart Switch Gen5" config="aeotec/zw078.xml" />
		<Product type="0203" id="004e" name="ZW078 Heavy Duty Smart Switch Gen5" config="aeotec/zw078.xml" />
		<Product type="0004" id="0050" name="ZW080 Siren Gen5" config="aeotec/zw080.xml"/>
		<Product type="0104" id="0050" name="ZW080 Siren Gen5" config="aeotec/zw080.xml"/>
		<Product type="0204" id="0050" name="ZW080 Siren Gen5" config="aeotec/zw080.xml"/>
		<Product type="0001" id="0058" name="ZW088 Key Fob Gen5" config="aeotec/zw088.xml"/>
		<Product type="0101" id="0058" name="ZW088 Key Fob Gen5" config="aeotec/zw088.xml"/>
		<Product type="0201" id="0058" name="ZW088 Key Fob Gen5" config="aeotec/zw088.xml"/>
		<Product type="0002" id="0059" name="ZW089 Recessed Door Sensor Gen5" config="aeotec/zw089.xml"/>
		<Product type="0102" id="0059" name="ZW089 Recessed Door Sensor Gen5" config="aeotec/zw089.xml"/>
		<Product type="0202" id="0059" name="ZW089 Recessed Door Sensor Gen5" config="aeotec/zw089.xml"/>
		<Product type="0001" id="005a" name="ZW090 Z-Stick Gen5" config="aeotec/zw090.xml"/>
		<Product type="0101" id="005a" name="ZW090 Z-Stick Gen5" config="aeotec/zw090.xml"/>
		<Product type="0201" id="005a" name="ZW090 Z-Stick Gen5" config="aeotec/zw090.xml"/>
		<Product type="0001" id="005c" name="ZW092 Z-Stick Lite Gen5"/>
		<Product type="0101" id="005c" name="ZW092 Z-Stick Lite Gen5"/>
		<Product type="0201" id="005c" name="ZW092 Z-Stick Lite Gen5"/>
		<Product type="0002" id="005f" name="ZW095 Home Energy Meter Gen5" config="aeotec/zw095.xml" />
 		<Product type="0102" id="005f" name="ZW095 Home Energy Meter Gen5" config="aeotec/zw095.xml" />
 		<Product type="0202" id="005f" name="ZW095 Home Energy Meter Gen5" config="aeotec/zw095.xml" />
		<Product type="0003" id="0060" name="ZW096 Smart Switch 6" config="aeotec/zw096.xml" />
		<Product type="0103" id="0060" name="ZW096 Smart Switch 6" config="aeotec/zw096.xml" />
		<Product type="0203" id="0060" name="ZW096 Smart Switch 6" config="aeotec/zw096.xml" />
		<Product type="0002" id="0061" name="ZW097 Dry Contact Sensor Gen5" config="aeotec/zw097.xml" />
		<Product type="0102" id="0061" name="ZW097 Dry Contact Sensor Gen5" config="aeotec/zw097.xml" />
		<Product type="0202" id="0061" name="ZW097 Dry Contact Sensor Gen5" config="aeotec/zw097.xml" />
		<Product type="0003" id="0062" name="ZW098 LED Bulb" config="aeotec/zw098.xml" />
		<Product type="0103" id="0062" name="ZW098 LED Bulb" config="aeotec/zw098.xml" />
		<Product type="0203" id="0062" name="ZW098 LED Bulb" config="aeotec/zw098.xml" />
		<Product type="0003" id="0063" name="ZW099 Smart Dimmer 6" config="aeotec/zw099.xml" />
		<Product type="0103" id="0063" name="ZW099 Smart Dimmer 6" config="aeotec/zw099.xml" />
		<Product type="0203" id="0063" name="ZW099 Smart Dimmer 6" config="aeotec/zw099.xml" />
		<Product type="1D03" id="0063" name="ZW099 Smart Dimmer 6" config="aeotec/zw099.xml" />
		<Product type="0002" id="0064" name="ZW100 MultiSensor 6" config="aeotec/zw100.xml" />
		<Product type="0102" id="0064" name="ZW100 MultiSensor 6" config="aeotec/zw100.xml" />
		<Product type="0202" id="0064" name="ZW100 MultiSensor 6" config="aeotec/zw100.xml" />
		<Product type="0003" id="006f" name="ZW111 Nano Dimmer" config="aeotec/zw111.xml"/>
		<Product type="0103" id="006f" name="ZW111 Nano Dimmer" config="aeotec/zw111.xml"/>
		<Product type="0203" id="006f" name="ZW111 Nano Dimmer" config="aeotec/zw111.xml"/>
		<Product type="1d03" id="006f" name="ZW111 Nano Dimmer" config="aeotec/zw111.xml"/>
		<Product type="0002" id="0070" name="ZW112 Door Window Sensor 6" config="aeotec/zw112.xml" />
		<Product type="0102" id="0070" name="ZW112 Door Window Sensor 6" config="aeotec/zw112.xml" />
		<Product type="0202" id="0070" name="ZW112 Door Window Sensor 6" config="aeotec/zw112.xml" />
		<Product type="0003" id="0074" name="ZW116 Nano Switch" config="aeotec/zw116.xml"/>
		<Product type="0103" id="0074" name="ZW116 Nano Switch" config="aeotec/zw116.xml"/>
		<Product type="0203" id="0074" name="ZW116 Nano Switch" config="aeotec/zw116.xml"/>
		<Product type="1d03" id="0074" name="ZW116 Nano Switch" config="aeotec/zw116.xml"/>
		<Product type="0004" id="0075" name="ZW117 Range Extender 6" config="aeotec/zw117.xml"/>
		<Product type="0104" id="0075" name="ZW117 Range Extender 6" config="aeotec/zw117.xml"/>
		<Product type="0204" id="0075" name="ZW117 Range Extender 6" config="aeotec/zw117.xml"/>
		<Product type="1D04" id="0075" name="ZW117 Range Extender 6" config="aeotec/zw117.xml"/>
		<Product type="0002" id="0078" name="ZW120 Door Window Sensor Gen5" config="aeotec/zw120.xml" />
		<Product type="0102" id="0078" name="ZW120 Door Window Sensor Gen5" config="aeotec/zw120.xml" />
		<Product type="0202" id="0078" name="ZW120 Door Window Sensor Gen5" config="aeotec/zw120.xml" />
        <Product type="0003" id="0079" name="ZW121 LED Strip" config="aeotec/zw121.xml"/>
        <Product type="0103" id="0079" name="ZW121 LED Strip" config="aeotec/zw121.xml"/>
        <Product type="0203" id="0079" name="ZW121 LED Strip" config="aeotec/zw121.xml"/>
        <Product type="0A03" id="0079" name="ZW121 LED Strip" config="aeotec/zw121.xml"/>
		<Product type="0002" id="0082" name="ZW130 WallMote Quad" config="aeotec/zw130.xml"/>
		<Product type="0102" id="0082" name="ZW130 WallMote Quad" config="aeotec/zw130.xml"/>
		<Product type="0202" id="0082" name="ZW130 WallMote Quad" config="aeotec/zw130.xml"/>
		<Product type="1D02" id="0082" name="ZW130 WallMote Quad" config="aeotec/zw130.xml"/>
	</Manufacturer>
    <Manufacturer id="0111" name="Airline Mechanical">
        <Product type="8200" id="0200" name="ZDS-100"/>
    </Manufacturer>
	<Manufacturer id="0094" name="Alarm.com">
	</Manufacturer>
	<Manufacturer id="0029" name="Asia Heading">
	</Manufacturer>
	<Manufacturer id="0129" name="Assa Abloy">
		<Product type="0001" id="0000" name="Yale Touchscreen Lever (YRL220)" config="assa_abloy/TouchLever.xml"/>
		<Product type="0002" id="0000" name="Yale Touchscreen Deadbolt (YRD220)" config="assa_abloy/TouchDeadbolt.xml" />
		<Product type="0002" id="0209" name="Yale Key Free Touchscreen Deadbolt (YRD240)" config="assa_abloy/TouchDeadbolt.xml"/>
		<Product type="0002" id="0800" name="Yale Touchscreen Deadbolt (YRD120)" config="assa_abloy/TouchDeadbolt.xml" />
		<Product type="0003" id="0409" name="Yale Push Button Lever Lock (YRL210)" config="assa_abloy/PushButtonLever.xml"/>
		<Product type="0003" id="0800" name="Yale Push Button Lever Lock (YRL210)" config="assa_abloy/PushButtonLever.xml"/>
		<Product type="0004" id="0000" name="Yale Push Button Deadbolt (YRD210)" config="assa_abloy/PushButtonDeadbolt.xml"/>
		<Product type="0004" id="0209" name="Yale Push Button Deadbolt (YRD210)" config="assa_abloy/PushButtonDeadbolt.xml"/>
		<Product type="0004" id="0800" name="Yale Push Button Deadbolt (YRD110)" config="assa_abloy/PushButtonDeadbolt.xml"/>
		<Product type="0006" id="0000" name="Yale Key Free Touchscreen Deadbolt (YRD240)" config="assa_abloy/TouchDeadbolt.xml"/>
		<Product type="0007" id="0000" name="Yale Keyless Connected Smart Lock (YSL)" config="assa_abloy/KeyfreeConnected.xml"/>			
		<Product type="1bef" id="9230" name="Yale Keyless Connected Smart Lock (YSL)" config="assa_abloy/KeyfreeConnected.xml"/>
	</Manufacturer>
	<Manufacturer id="005d" name="Aspalis">
		<Product type="0202" id="0511" name="Plugin Lamp Module"/>
	</Manufacturer>
	<Manufacturer id="002b" name="Atech">
	</Manufacturer>
	<Manufacturer id="0018" name="Balboa Inst.">
	</Manufacturer>
	<Manufacturer id="008a" name="BeNext">
		<Product type="0001" id="0100" name="myGate"/>
		<Product type="0002" id="0100" name="myDisplay"/>
		<Product type="0003" id="0100" name="MoLiTe Sensor" config="BeNext/Molite.xml"/>
		<Product type="0003" id="0101" name="DHS-ZW-SNMT-01 Multi Sensor" config="BeNext/Molite.xml"/>
		<Product type="0004" id="0100" name="Door Sensor" config="BeNext/DoorSensor.xml"/>
		<Product type="0004" id="0101" name="Door Sensor" config="BeNext/DoorSensor.xml"/>
		<Product type="0005" id="0101" name="Alarm Sound" config="BeNext/AlarmSound.xml"/>
		<Product type="0006" id="0101" name="Energy Switch" config="BeNext/EnergySwitch.xml"/>
		<Product type="0006" id="0200" name="Energy Switch" config="BeNext/EnergySwitch.xml"/>
		<Product type="0007" id="0100" name="Tag Reader" config="BeNext/TagReader.xml"/>
		<Product type="0007" id="0101" name="Tag Reader" config="BeNext/TagReader.xml"/>
		<Product type="0007" id="0200" name="Tag Reader 500" config="BeNext/TagReader500.xml"/>
		<Product type="0008" id="0101" name="Power Switch"/>
		<Product type="000d" id="0100" name="Built-in Dimmer" config="BeNext/BuiltinDimmer.xml"/>
		<Product type="0014" id="0100" name="Panic Button" config="BeNext/PanicButton.xml"/>
		<Product type="0014" id="0101" name="Panic Button" config="BeNext/PanicButton.xml"/>
		<Product type="0015" id="0101" name="Panic Watch" config="BeNext/PanicWatch.xml"/>
		<Product type="0017" id="0100" name="Scene Controller" config="BeNext/SceneController.xml"/>
		<Product type="0018" id="0100" name="Plug-in Dimmer" config="BeNext/PluginDimmer.xml"/>
		<Product type="001e" id="0001" name="1Pole Switch" config="BeNext/1poleswitch.xml"/>
		<Product type="001f" id="0001" name="2Pole Switch" config="BeNext/2poleswitch.xml"/>
		<Product type="0020" id="0001" name="Energy Switch plus" config="BeNext/EnergySwitch.xml"/>
		<Product type="0021" id="0001" name="Heating Control" config="BeNext/HeatingControl.xml"/>
		<Product type="0021" id="0100" name="Heating Control" config="BeNext/HeatingControl.xml"/>
		<Product type="002f" id="0100" name="P1 Dongle"/>		
	</Manufacturer>
	<Manufacturer id="002c" name="BeSafer">
	</Manufacturer>
	<Manufacturer id="0023" name="Boca Devices">
	</Manufacturer>
	<Manufacturer id="002d" name="Broadband Energy">
	</Manufacturer>
	<Manufacturer id="0145" name="Buffalo">
		<Product type="0001" id="0004" name="HW-100V15A-ZW Measure Power Monitor"/>
	</Manufacturer>
	<Manufacturer id="0026" name="BuLogics">
	</Manufacturer>
	<Manufacturer id="002e" name="Carrier">
	</Manufacturer>
	<Manufacturer id="0011" name="CasaWorks">
	</Manufacturer>
	<Manufacturer id="0116" name="Chromagic Technologies Corporation">
		<Product type="0001" id="0001" name="HSCP02 Motion Detector" config="everspring/hsp02.xml"/>
		<Product type="0002" id="0001" name="HSM02 Mini Door/Window Detector" config="everspringct/hsm02.xml" />
		<Product type="0010" id="0001" name="HAC01 Remote Button"/>
	</Manufacturer>
	<Manufacturer id="002f" name="Color Kinetics">
	</Manufacturer>
	<Manufacturer id="0179" name="ConnectHome">
		<Product type="0001" id="0001" name="CH-201 Thermostat"/>
	</Manufacturer>
	<Manufacturer id="0019" name="ControlThink">
	</Manufacturer>
	<Manufacturer id="0015" name="ConvergeX">
	</Manufacturer>
	<Manufacturer id="001a" name="Cooper">
		<Product type="4441" id="0000" name="RF9542-Z Accessory Dimmer" config="cooper/RF9542-Z.xml"/>
		<Product type="4449" id="0002" name="RF9534DS Wall Dimmer Module"/>
		<Product type="4449" id="0101" name="RF9540-N All Load Dimmer Light Switch" config="cooper/RF9540-N.xml"/>
		<Product type="5244" id="0000" name="RF9505-T Split Control Duplex Receptacle" config="cooper/RF9505-T.xml"/>
		<Product type="534c" id="0000" name="RF9501 Light Switch" config="cooper/RF9501.xml"/>
		<Product type="5352" id="0000" name="RF9517 Accessory Light Switch" config="cooper/RF9517.xml"/>
	</Manufacturer>
	<Manufacturer id="009d" name="Coventive">
	</Manufacturer>
	<Manufacturer id="0020" name="Cyberhouse">
	</Manufacturer>
	<Manufacturer id="0030" name="Cytech Tech">
		<Product type="0001" id="0001" name="Comfort 9000 with UCM/Zwave"/>
	</Manufacturer>
	<Manufacturer id="0108" name="D-Link Corporation">
		<Product type="0002" id="000e" name="DCH-Z110 Door/Window 3 in 1 sensor" config="dlink/dch-z110.xml"/>
		<Product type="0002" id="000d" name="DCH-Z120 PIR/Motion 3 in 1 sensor" config="dlink/dch-z120.xml"/>
		<Product type="0004" id="000a" name="DCH-Z510 Siren" config="dlink/dch-z510.xml"/>
	</Manufacturer>
	<Manufacturer id="0002" name="Danfoss">
		<Product type="0003" id="8010" name="RS Room Sensor" config="danfoss/rsroom.xml"/>
		<Product type="8003" id="8001" name="RS Room Sensor" config="danfoss/rsroom.xml"/>
		<Product type="0005" id="0175" name="Devolo Home Control Radiator Thermostat" config="danfoss/z.xml"/>
		<Product type="0005" id="0003" name="Z Thermostat" config="danfoss/z.xml"/>
		<Product type="0005" id="0004" name="Z Thermostat 014G0013" config="danfoss/z.xml"/>
		<Product type="0064" id="0001" name="RA Plus-W Radiator Thermostat"/>
		<Product type="0115" id="a010" name="Popp Radiator Thermostat" config="danfoss/z.xml"/>
		<Product type="8004" id="2000" name="RXZ3 RF relay Switching Unit"/>
		<Product type="8005" id="0001" name="Living Connect Radiator Thermostat" config="danfoss/living.xml"/>
	</Manufacturer>
	<Manufacturer id="0031" name="Destiny Networks">
	</Manufacturer>
	<Manufacturer id="0175" name="Devolo home Control">
		<Product type="0002" id="000e" name="Door/Window Contact MT 02648" config="devolo/mt02648.xml"/>
		<Product type="0001" id="0011" name="Metering Plug MT 2646" config="devolo/mt2646.xml"/>
		<Product type="0002" id="0021" name="Flood Detector MT 2756"/>
		<Product type="0002" id="000d" name="Motion Detector MT 2647" config="devolo/mt2647.xml"/>
		<Product type="0100" id="0101" name="Scene Switch MT 2652" config="zwave.me/ZME_WALLC-S.xml" />
		<Product type="0100" id="0102" name="Remote MT 2653" config="zwave.me/ZME_KFOB-S.xml" />
    </Manufacturer>
	<Manufacturer id="0103" name="DiehlControls">
        <Product type="0002" id="0002" name="Dimmer Actuator"/>
	</Manufacturer>
	<Manufacturer id="0050" name="Digital 5">
	</Manufacturer>
	<Manufacturer id="020e" name="Domitech">
		<Product type="4c42" id="3134" name="Smart LED Retrofit Kit ZE27EU" config="domitech/ze27eu.xml"/>
		<Product type="4c42" id="3135" name="Smart LED Light Bulb ZB22UK" config="domitech/zb22uk.xml"/>
	</Manufacturer>
	<Manufacturer id="0260" name="Domux">
		<Product type="8006" id="1000" name="Wall Plug DX2SK-Z" config="domux/dx2skz.xml"/>
	</Manufacturer>
	<Manufacturer id="0184" name="Dragon Tech">
		<Product type="4447" id="3034" name="In Wall Dimmer" config="dragontech/wd-100.xml" />
	</Manufacturer>
	<Manufacturer id="0012" name="E Housekeeper">
		<Product type="0001" id="0001" name="Switchkeeper Plug-in Appliance Module"/>
	</Manufacturer>
	<Manufacturer id="014a" name="Ecolink">
		<Product type="0001" id="0001" name="Motion Sensor" config="ecolink/sensor.xml"/>
		<Product type="0001" id="0002" name="Door/Window Sensor" config="ecolink/doorwindow.xml"/>
		<Product type="0001" id="0003" name="Tilt Sensor" config="ecolink/sensor.xml"/>
		<Product type="0004" id="0001" name="Motion Detector" config="ecolink/motion.xml"/>
		<Product type="0004" id="0003" name="Garage Door Tilt Sensor" config="ecolink/sensor.xml"/>
		<Product type="0005" id="000f" name="FireFighter" config="ecolink/firefighter.xml"/>
	</Manufacturer>
	<Manufacturer id="0087" name="Eka Systems">
	</Manufacturer>
	<Manufacturer id="0033" name="Electronic Solutions Inc">
		<Product type="5250" id="0002" name="DBMZ Motor Control" config="electronicsolutions/dbmz.xml"/>
		<Product type="5250" id="3032" name="DBMZ Motor Control" config="electronicsolutions/dbmz.xml"/>
	</Manufacturer>
	<Manufacturer id="0034" name="El-Gev Electronics">
	</Manufacturer>
	<Manufacturer id="001b" name="ELK Products">
	</Manufacturer>
	<Manufacturer id="0035" name="Embedit A/S">
	</Manufacturer>
	<Manufacturer id="0148" name="EUROtronic">
		<Product type="0001" id="0001" name="EUR_STELLAZ Wall Radiator Thermostat Valve Control" config="eurotronic/eur_stellaz.xml"/>
		<Product type="0002" id="0001" name="EUR_COMETZ Wall Radiator Thermostat Valve Control" config="eurotronic/eur_cometz.xml"/>
	</Manufacturer>
	<Manufacturer id="0128" name="Eneco">
		<Product type="0000" id="0000" name="ED2.0 Meter Adapter"/>
		<Product type="0128" id="0000" name="ED2.0 Display"/>
	</Manufacturer>
	<Manufacturer id="011a" name="Enerwave">
		<Product type="0601" id="0901" name="ZWN-BPC Ceiling Mounted PIR Motion Sensor" config="enerwave/zwn-bpc.xml"/>
		<Product type="0801" id="0b03" name="ZWN-SC7 7-Button Scene Controller" config="enerwave/zwn-sc7.xml"/>
		<Product type="0101" id="0102" name="ZW15S 15A On/Off Switch" config="enerwave/zw15s.xml"/>
		<Product type="0101" id="0603" name="ZW20R 20A TR Duplex Receptacle" config="enerwave/zw20r.xml"/>
		<Product type="0111" id="0605" name="ZWN-RSM1 PLUS—Smart Single Relay Switch Module" config="enerwave/zwnrsm1plus.xml"/>
		<Product type="0111" id="0101" name="ZW20RM 20A TR Smart Meter Duplex Receptacle" config="enerwave/zw20rm.xml"/>
		<Product type="0102" id="0201" name="ZW500D 500W In-Wall Preset Dimmer Switch" config="enerwave/zw500d.xml"/>
		<Product type="0111" id="0105" name="ZW15RM Plus 15A TR Smart Meter Duplex Receptacle" config="enerwave/zw15rmplus.xml"/>
	</Manufacturer>
	<Manufacturer id="0060" name="Everspring">
		<Product type="0001" id="0001" name="HSP02 Motion Detector" config="everspring/hsp02.xml"/>
		<Product type="0001" id="0002" name="SP814 Motion Detector" config="everspring/sp814.xml"/>
		<Product type="0002" id="0001" name="SM103 Door/Window Sensor" config="everspring/sm103.xml"/>
		<Product type="0003" id="0001" name="AD142 Plug-in Dimmer Module"/>
        <Product type="0003" id="0003" name="AD147 Plug-in Dimmer Module" config="everspring/ad147.xml"/>
        <Product type="0003" id="0002" name="AD146 In wall Dimmer Module" config="everspring/ad146.xml"/>
		<Product type="0004" id="0001" name="AN157 Plug-in Appliance Module"/>
		<Product type="0004" id="0002" name="AN158 Plug-in Meter Appliance Module" config="everspring/an158.xml"/>
        <Product type="0004" id="0006" name="AN181 Miniplug On/Off with meter function" config="everspring/an181.xml"/>
        <Product type="0004" id="0007" name="AN180 Plug-in ON/OFF Module" config="everspring/an180.xml"/>
        <Product type="0004" id="0008" name="AN179 In wall ON/OFF Module" config="everspring/an179.xml"/>
		<Product type="0006" id="0001" name="ST814 Temperature and Humidity Sensor" config="everspring/st814.xml"/>
		<Product type="0007" id="0001" name="ST815 Illumination Sensor" config="everspring/st815.xml"/>
		<Product type="0009" id="0001" name="TSE03 Door Bell" config="everspring/tse03.xml"/>
		<Product type="000b" id="0001" name="ST812 Flood Detector" config="everspring/st812.xml"/>
		<Product type="000c" id="0001" name="SE812 Siren" config="everspring/se812.xml"/>
		<Product type="000d" id="0001" name="SF812 Smoke Alarm" config="everspring/sf812.xml"/>
		<Product type="0010" id="0001" name="HAC01 In-wall Remote Module" config="everspring/hac01.xml"/>
		<Product type="0011" id="0001" name="HAN01 In-wall Switch Module"/>
		<Product type="0011" id="0002" name="HAN02 In-wall Switch Module"/>
		<Product type="0101" id="0001" name="SP103 PIR Motion Sensor" config="everspring/sp103.xml"/>
		<Product type="0104" id="0001" name="AN145 Lamp Screw In Module" config="everspring/an145.xml"/>
		<Product type="0202" id="0001" name="SM103 Door/Window Sensor" config="everspring/sm103.xml"/>
	</Manufacturer>
	<Manufacturer id="014d" name="Enblink">
        <Product type="0001" id="0001" name="SS201-US-W Z-Wave Controller"/>
	</Manufacturer>
	<Manufacturer id="0113" name="Evolve Guest Controls">
		<Product type="4457" id="3034" name="LRM-AS Wall Dimmer 500W" config="evolve/lrm-as.xml"/>
        <Product type="5246" id="3133" name="LFM-20 Fixture Module"/>
        <Product type="5257" id="3533" name="LSM-15 Wall Switch" config="evolve/lsm-15.xml"/>
		<Product type="5457" id="3033" name="LTM-5 Wall Switch Transmitter" config="evolve/ltm-5.xml" />
	</Manufacturer>
	<Manufacturer id="0036" name="Exceptional Innv">
	</Manufacturer>
	<Manufacturer id="0004" name="Exhausto">
	</Manufacturer>
	<Manufacturer id="009f" name="Exigent">
	</Manufacturer>
	<Manufacturer id="0085" name="Fakro">
		<Product type="0002" id="0002" name="ARZ Roof Window Roller Shutter" />
		<Product type="0003" id="0001" name="ZWS12 Chain actuator 12VDC" config="fakro/zws12.xml" />
		<Product type="0003" id="0002" name="ZWS230 Chain actuator 230VAC" config="fakro/zws230.xml" />
	</Manufacturer>
	<Manufacturer id="010f" name="FIBARO System">
		<Product type="0501" id="0101" name="FGBS001 Universal Binary Sensor" config="fibaro/fgbs001.xml" />
		<Product type="0501" id="0102" name="FGBS001 Universal Binary Sensor" config="fibaro/fgbs001.xml" />
		<Product type="0501" id="0109" name="FGBS001 Universal Binary Sensor" config="fibaro/fgbs001.xml" />
		<Product type="0501" id="1002" name="FGBS001 Universal Binary Sensor" config="fibaro/fgbs001.xml" />
		<Product type="0501" id="3002" name="FGBS001 Universal Binary Sensor" config="fibaro/fgbs001.xml" />
		<Product type="0501" id="4002" name="FGBS001 Universal Binary Sensor" config="fibaro/fgbs001.xml" />
		<Product type="0100" id="0104" name="FGD211 Universal Dimmer 500W" config="fibaro/fgd211.xml" />
		<Product type="0100" id="0106" name="FGD211 Universal Dimmer 500W" config="fibaro/fgd211.xml" />
		<Product type="0100" id="0107" name="FGD211 Universal Dimmer 500W" config="fibaro/fgd211.xml" />
		<Product type="0100" id="0109" name="FGD211 Universal Dimmer 500W" config="fibaro/fgd211.xml" />
		<Product type="0100" id="100a" name="FGD211 Universal Dimmer 500W" config="fibaro/fgd211.xml" />
		<Product type="0100" id="300a" name="FGD211 Universal Dimmer 500W" config="fibaro/fgd211.xml" />
		<Product type="0102" id="1000" name="FGD212 Dimmer 2" config="fibaro/fgd212.xml" />
        <Product type="0102" id="2000" name="FGD212 Dimmer 2" config="fibaro/fgd212.xml"/>
		<Product type="0102" id="3000" name="FGD212 Dimmer 2" config="fibaro/fgd212.xml" />
		<Product type="0102" id="4000" name="FGD212 Dimmer 2" config="fibaro/fgd212.xml" />
		<Product type="0700" id="1000" name="FGK101 Door Opening Sensor" config="fibaro/fgk001.xml" />
		<Product type="0700" id="2000" name="FGK10x Door Opening Sensor" config="fibaro/fgk001.xml" />
		<Product type="0700" id="3000" name="FGK101 Door Opening Sensor" config="fibaro/fgk001.xml" />
		<Product type="0700" id="4000" name="FGK101 Door Opening Sensor" config="fibaro/fgk001.xml" />
		<Product type="0701" id="1001" name="FGK10x Door Opening Sensor" config="fibaro/fgk10x.xml" />
		<Product type="0701" id="3001" name="FGK10x Door Opening Sensor" config="fibaro/fgk10x.xml" />
		<Product type="0300" id="0104" name="FGR221 Roller Shutter Controller" config="fibaro/fgr221.xml"/>
		<Product type="0300" id="100a" name="FGR221 Roller Shutter Controller" config="fibaro/fgr221.xml"/>
		<Product type="0300" id="0106" name="FGR221 Roller Shutter Controller" config="fibaro/fgr221.xml"/>
		<Product type="0300" id="0107" name="FGR221 Roller Shutter Controller" config="fibaro/fgr221.xml"/>
		<Product type="0300" id="0109" name="FGR221 Roller Shutter Controller" config="fibaro/fgr221.xml"/>
		<Product type="0301" id="1001" name="FGRM222 Roller Shutter Controller 2" config="fibaro/fgrm222.xml"/>
		<Product type="0302" id="1000" name="FGRM222 Roller Shutter Controller 2" config="fibaro/fgrm222.xml"/>
		<Product type="0400" id="0104" name="FGS211 Switch 3kW" config="fibaro/fgs211.xml" />
		<Product type="0400" id="0105" name="FGS211 Switch 3kW" config="fibaro/fgs211.xml" />
		<Product type="0400" id="0106" name="FGS211 Switch 3kW" config="fibaro/fgs211.xml" />
		<Product type="0400" id="0107" name="FGS211 Switch 3kW" config="fibaro/fgs211.xml" />
		<Product type="0400" id="0108" name="FGS211 Switch 3kW" config="fibaro/fgs211.xml" />
		<Product type="0400" id="0109" name="FGS211 Switch 3kW" config="fibaro/fgs211.xml" />
		<Product type="0400" id="100a" name="FGS211 Switch 3kW" config="fibaro/fgs211.xml" />
		<Product type="0400" id="400a" name="FGS211 Switch 3kW" config="fibaro/fgs211.xml" />
		<Product type="0402" id="1002" name="FGS212 Switch 3kW" config="fibaro/fgs212.xml" />
		<Product type="0403" id="1000" name="FGS213 Switch" config="fibaro/fgs213.xml"/>
		<Product type="0200" id="0104" name="FGS221 Double Relay Switch 2x1.5kW" config="fibaro/fgs221.xml" />
		<Product type="0200" id="0105" name="FGS221 Double Relay Switch 2x1.5kW" config="fibaro/fgs221.xml" />
		<Product type="0200" id="0106" name="FGS221 Double Relay Switch 2x1.5kW" config="fibaro/fgs221.xml" />
		<Product type="0200" id="0107" name="FGS221 Double Relay Switch 2x1.5kW" config="fibaro/fgs221.xml" />
		<Product type="0200" id="0109" name="FGS221 Double Relay Switch 2x1.5kW" config="fibaro/fgs221.xml" />
		<Product type="0200" id="100a" name="FGS221 Double Relay Switch 2x1.5kW" config="fibaro/fgs221.xml" />
		<Product type="0200" id="300a" name="FGS221 Double Relay Switch 2x1.5kW" config="fibaro/fgs221.xml" />
		<Product type="0200" id="400a" name="FGS221 Double Relay Switch 2x1.5kW" config="fibaro/fgs221.xml" />
		<Product type="0202" id="1002" name="FGS222 Double Relay Switch 2x1.5kW" config="fibaro/fgs222.xml" />
		<Product type="0202" id="3002" name="FGS222 Double Relay Switch 2x1.5kW" config="fibaro/fgs222.xml" />
		<Product type="0203" id="1000" name="FGS223 Double Relay" config="fibaro/fgs223.xml"/>
		<Product type="0203" id="3000" name="FGS223 Double Relay" config="fibaro/fgs223.xml"/>
		<Product type="0600" id="1000" name="FGWPE/F Wall Plug" config="fibaro/fgwpe.xml" />
		<Product type="0200" id="1000" name="FGWPE/F Wall Plug" config="fibaro/fgwpe.xml"/>
		<Product type="0602" id="1001" name="FGWPE/F Wall Plug Gen5" config="fibaro/fgwpfzw5.xml" />
		<Product type="0800" id="1001" name="FGMS001 Motion Sensor" config="fibaro/fgms.xml" />
		<Product type="0800" id="2001" name="FGMS001 Motion Sensor" config="fibaro/fgms.xml" />
		<Product type="0800" id="4001" name="FGMS001 Motion Sensor" config="fibaro/fgms.xml" />
		<!--<Product type="0801" id="1001" name="FGMS001 Motion Sensor" config="fibaro/fgms.xml" />-->
		<Product type="0801" id="1001" name="FGMS001-ZW5 Motion Sensor" config="fibaro/fgmszw5.xml"/>
		<Product type="0801" id="2001" name="FGMS001-ZW5 Motion Sensor" config="fibaro/fgmszw5.xml"/>
		<Product type="0b00" id="3001" name="FGFS101 Flood Sensor" config="fibaro/fgfs101.xml" />
		<Product type="0b00" id="4001" name="FGFS101 Flood Sensor" config="fibaro/fgfs101.xml" />
		<Product type="0b00" id="1001" name="FGFS101 Flood Sensor" config="fibaro/fgfs101.xml" />
		<Product type="0b00" id="9e00" name="FGFS101 Flood Sensor" config="fibaro/fgfs101.xml" />
		<Product type="0b01" id="1002" name="FGFS101 Zwave+ Flood Sensor" config="fibaro/fgfs101zw5.xml" />
		<Product type="0b01" id="2002" name="FGFS101 Zwave+ Flood Sensor" config="fibaro/fgfs101zw5.xml" />
		<Product type="0900" id="1000" name="FGRGBWM441 RGBW Controller" config="fibaro/fgrgbwm441.xml" />
		<Product type="0900" id="2000" name="FGRGBWM441 RGBW Controller" config="fibaro/fgrgbwm441.xml"/>
		<Product type="0900" id="4000" name="FGRGBWM441 RGBW Controller" config="fibaro/fgrgbwm441.xml" />
		<Product type="0c00" id="1000" name="FGSS101 Smoke Sensor" config="fibaro/fgss101.xml" />
		<Product type="0c02" id="1002" name="FGSD002 Smoke Sensor" config="fibaro/fgsd002.xml" />
		<Product type="0d01" id="1000" name="FGGC001 Swipe" config="fibaro/fggc001.xml" />
		<Product type="0f01" id="1000" name="FGPB101 Button" config="fibaro/fgpb101.xml" />	
		<Product type="1001" id="1000" name="FGKF601 Keyfob" config="fibaro/fgkf601.xml" />			
		<Product type="1001" id="2000" name="FGKF601 Keyfob" config="fibaro/fgkf601.xml" />		
  	</Manufacturer>
	<Manufacturer id="0138" name="First Alert">
        <Product type="0001" id="0002" name="ZCombo Smoke and Carbon Monoxide Detector"  config="firstalert/zcombo.xml"/>
	</Manufacturer>
	<Manufacturer id="0037" name="Foard Sys">
	</Manufacturer>
	<Manufacturer id="0137" name="Followgood">
        <Product type="3001" id="0002" name="SWZ-1002 Binary Power Switch"/>
	</Manufacturer>
	<Manufacturer id="0084" name="FortrezZ">
		<Product type="0021" id="010a" name="WWA-02 Water and Temperature Alarm" config="fortrezz/wwa02.xml"/>
		<Product type="0241" id="0300" name="WV-01 Automated Water Shut-Off Valve" config="fortrezz/wv01.xml"/>
		<Product type="0311" id="0109" name="SSA1 / SSA2 - Siren/Strobe Light Alarm" config="fortrezz/ssa2.xml"/>
		<Product type="0311" id="010b" name="SSA1 / SSA2 - Siren/Strobe Light Alarm" config="fortrezz/ssa2.xml"/>
		<Product type="0313" id="010b" name="SSA2 - Siren/Strobe Light Alarm" config="fortrezz/ssa2.xml"/>
		<Product type="0331" id="010b" name="SSA3 - Siren/Strobe Light Alarm" config="fortrezz/ssa3.xml"/>
		<Product type="0341" id="0205" name="SSA3 - Siren/Strobe Light Alarm" config="fortrezz/ssa3.xml"/>
		<Product type="0453" id="0110" name="MIMOlite Wireless Interface/Bridge Module" config="fortrezz/mimolite.xml"/>
		<Product type="0453" id="0111" name="MIMOlite Wireless Interface/Bridge Module" config="fortrezz/mimolite.xml"/>
	</Manufacturer>
	<Manufacturer id="0110" name="Frostdale">
		<Product type="2411" id="0001" name="Nanogrid: FDN2nxx light switch - where n is 1, 2, 3 or 4 buttons"/>
		<Product type="7333" id="0031" name="Nanogrid: FDN2nxx light switch - where n is 1, 2, 3 or 4 buttons" config="frostdale/fdn2nxx.xml"/>
	</Manufacturer>
	<Manufacturer id="0152" name="G.R.">
		<Product type="0202" id="0511" name="GR105 Auto Valve" config="gr/gr105.xml"/>
		<Product type="0003" id="0512" name="GR105n Auto Valve" config="gr/gr105n.xml"/>
	</Manufacturer>
	<Manufacturer id="0020" name="General Electric">
		<Product type="8007" id="1390" name="Wireless Lighting Control"/>
	</Manufacturer>
	<Manufacturer id="0063" name="GE">
		<Product type="4450" id="3030" name="45602 Lamp Dimmer Module" config="ge/dimmer_module.xml"/>
		<Product type="4457" id="3230" name="45606 2-Way Dimmer Switch" config="ge/dimmer.xml"/>
		<Product type="4944" id="3031" name="12724 3-Way Dimmer Switch" config="ge/12724-dimmer.xml"/>
		<Product type="4944" id="3033" name="12729 3-Way Dimmer Switch" config="ge/12724-dimmer.xml"/>
<<<<<<< HEAD
		<Product type="4944" id="3034" name="12730 Fan Control Switch" config="ge/12724-dimmer.xml"/>
		<Product type="4952" id="3036" name="14291 In-Wall Smart Switch" config="ge/14291-switch.xml"/>
=======
                <Product type="4944" id="3034" name="12730 Fan Control Switch" config="ge/12724-dimmer.xml"/>
                <Product type="4944" id="3038" name="14294 In-Wall Smart Dimmer" config="ge/14294-dimmer.xml"/>
                <Product type="4952" id="3036" name="12491 In-Wall Smart Switch" config="ge/12491-switch.xml"/>
>>>>>>> 50ddae13
		<Product type="5250" id="3030" name="45603 Plugin Appliance Module"/>
		<Product type="5250" id="3130" name="45604 Outdoor Module"/>
		<Product type="4f50" id="3031" name="12720 Outdoor Smart Switch"/>
		<Product type="5252" id="3530" name="45605 Duplex Receptacle"/>
		<Product type="5257" id="3533" name="45609 On/Off Relay Switch" config="ge/relay.xml"/>
		<Product type="4457" id="3033" name="45613 3-Way Dimmer Switch" config="ge/dimmer.xml"/>
		<Product type="4952" id="3031" name="12721 Lighting Control Duplex Receptacle" config="ge/receptacle.xml"/>
		<Product type="4952" id="3032" name="12722 On/Off Relay Switch" config="ge/relay.xml"/>
		<Product type="4952" id="3033" name="12727 In-Wall Smart Switch (Toggle)"/>
		<Product type="4953" id="3032" name="32563 Hinge Pin Smart Door Sensor" config="ge/hinge-pin.xml"/>
	</Manufacturer>
	<Manufacturer id="0099" name="GreenWave">
		<Product type="0001" id="0002" name="One Gateway"/>
		<Product type="0002" id="0002" name="PowerNode 1 port" config="greenwave/powernode1.xml"/>
		<Product type="0003" id="0004" name="PowerNode 6 port" config="greenwave/powernode6.xml"/>
	</Manufacturer>
	<Manufacturer id="0208" name="Hank">
		<Product type="0200" id="0009" name="Scene Controller 1 Button" config="hank/scenecontroller1.xml"/>
		<Product type="0200" id="000b" name="Scene Controller 4 Button" config="hank/scenecontroller4.xml"/>
	</Manufacturer>
	<Manufacturer id="0017" name="HiTech Automation">
	</Manufacturer>
	<Manufacturer id="005b" name="HAI">
	</Manufacturer>
	<Manufacturer id="009a" name="Home Auto. Euro">
	</Manufacturer>
	<Manufacturer id="0038" name="Home Director">
	</Manufacturer>
	<Manufacturer id="006f" name="Home Manageables">
		<Product type="0102" id="0001" name="Door/Window Sensor"/>
		<Product type="0104" id="0001" name="HM-AM001 Plugin Appliance Module"/>
	</Manufacturer>
	<Manufacturer id="0080" name="Homepro">
	</Manufacturer>
	<Manufacturer id="001e" name="Homeseer">
		<Product type="0001" id="0002" name="ZTroller" config="homeseer/ztroller.xml"/>
		<Product type="0002" id="0001" name="HSM100 Wireless Multi-Sensor" config="homeseer/hsm100.xml"/>
		<Product type="0002" id="0002" name="EZMotion+ 3-in-1 Sensor" config="homeseer/ezmotionplus.xml"/>
		<Product type="0004" id="0001" name="HSM200 Wireless Multi-Sensor" config="homeseer/hsm200.xml"/>
	</Manufacturer>
	<Manufacturer id="000c" name="HomeSeer">
		<Product type="4447" id="3034" name="HS-WD100+ Wall Dimmer" config="homeseer/hs-wd100plus.xml"/>
	</Manufacturer>
	<Manufacturer id="0030" name="HomeSeer Tech">
	</Manufacturer>
	<Manufacturer id="0039" name="Honeywell">
		<Product type="0011" id="0001" name="TH8320ZW1000 Touchscreen Thermostat" config="honeywell/th8320zw1000.xml"/>
	</Manufacturer>
	<Manufacturer id="0059" name="Horstmann">
		<Product type="0001" id="0001" name="ASR-RF Thermostat Receiver"/>
		<Product type="0001" id="0002" name="AS2-RF Thermostat Transmitter"/>
		<Product type="0001" id="0003" name="HRT4-ZW Thermostat Transmitter" config="horstmann/hrt4zw.xml"/>
		<Product type="0001" id="0004" name="SRT 323 Electronic Room Thermostat and Temperature" config="horstmann/srt323.xml"/>
		<Product type="0003" id="0001" name="ASR-ZW Thermostat Receiver" config="horstmann/asrzw.xml"/>
		<Product type="0004" id="0001" name="SCSC17 Thermostat" config="horstmann/scsc17.xml"/>
		<Product type="000d" id="0001" name="SES 301 Temperature Sensor"/>
		<Product type="000d" id="0002" name="SES 302 Temperature Sensor" config="horstmann/ses302.xml"/>
		<Product type="000d" id="0003" name="SES 303 Temperature and Humidity Sensor" config="horstmann/ses303.xml"/>
		<Product type="000f" id="0001" name="SWM01 Water Meter Sensor"/>
		<Product type="0010" id="0001" name="SIR321 RF Countdown Timer" config="horstmann/sir321.xml"/>
		<Product type="0010" id="0002" name="SIR321 RF Countdown Timer with temperature" config="horstmann/sir321.xml"/>
	</Manufacturer>
	<Manufacturer id="0121" name="IBR-ZW">
		<Product type="0001" id="0001" name="I-Bridge Z-Wave Controller"/>
	</Manufacturer>
	<Manufacturer id="0011" name="iCOM Tech">
	</Manufacturer>
	<Manufacturer id="0230" name="ID Lock">
		<Product type="0003" id="0001" name="ID Lock 101" config="idlock/idlock101.xml"/>
	</Manufacturer>
	<Manufacturer id="011f" name="Ingersoll Rand">
		<Product type="0001" id="0002" name="DWZWAVE1" config="ingersoll/dwzwave1.xml"/>
	</Manufacturer>
	<Manufacturer id="003a" name="Inlon Srl">
	</Manufacturer>
	<Manufacturer id="0077" name="Innovus">
		<Product type="0002" id="0001" name="SmoothRemote Controller"/>
		<Product type="0001" id="0002" name="RAone SmartPower Wall Appliance Module"/>
		<Product type="0001" id="0001" name="RAone SmartDimmer Wall Dimmer Module"/>
	</Manufacturer>
	<Manufacturer id="0006" name="Intel">
	</Manufacturer>
	<Manufacturer id="001c" name="IntelliCon">
	</Manufacturer>
	<Manufacturer id="0005" name="Intermatic">
		<Product type="0002" id="0003" name="HA-02 Appliance Module"/>
		<Product type="0003" id="0003" name="HA-03WD Lamp Module"/>
		<Product type="0004" id="0003" name="HA-04C Outdoor Module"/>
		<Product type="0005" id="0003" name="HA-05C Lamp Screw In Module"/>
		<Product type="0006" id="0003" name="HA-06 In-Wall Switch Dimmer"/>
		<Product type="4341" id="0600" name="CA600 Wall Dimmer"/>
		<Product type="4341" id="3000" name="CA3000 Wall Switch"/>
		<Product type="4341" id="3500" name="CA3560 Split-Duplex Receptacle"/>
		<Product type="4341" id="8900" name="CA8900 Digital Thermostat" config="intermatic/ca8900.xml"/>
		<Product type="4341" id="9000" name="CA9000 PIR Occupancy Sensor"/>
	</Manufacturer>
	<Manufacturer id="0013" name="Internet Dom">
	</Manufacturer>
	<Manufacturer id="0126" name="Iris">
		<Product type="0002" id="0001" name="Range Extender" config="iris/rangeextender.xml"/>
	</Manufacturer>
	<Manufacturer id="0123" name="Iwatsu Electric Co">
		<Product type="0000" id="0000" name="TM-H2VHD081 HA Dongle"/>
		<Product type="0102" id="0102" name="NE-4CT-2P Electric Power Measuring Equipment"/>
		<Product type="0103" id="0103" name="NE-4CT Electric Power Measuring Equipment"/>
	</Manufacturer>
	<Manufacturer id="0214" name="Kaipule">
		<Product type="0002" id="0001" name="IM20 Door/Window Sensor" config="kaipule/im20.xml"/>
	</Manufacturer>	
	<Manufacturer id="0091" name="Kamstrup">
	</Manufacturer>
	<Manufacturer id="0090" name="Kwikset">
		<Product type="0001" id="0001" name="Touchpad Electronic Deadbolt" config="kwikset/smartcode.xml"/>
	</Manufacturer>
	<Manufacturer id="0051" name="Lagotek Corp">
	</Manufacturer>
	<Manufacturer id="001d" name="Leviton">
		<Product type="0101" id="0206" name="RZP15-1LW Binary Scene Switch"/>
		<Product type="0201" id="0206" name="RZP03-1LW Binary Scene Switch"/>
		<Product type="0202" id="030b" name="VRP03-1LW Lamp Module"/>
		<Product type="0301" id="0206" name="RZS15-1LX Binary Scene Switch"/>
		<Product type="0301" id="0209" name="VRS15-1LZ Binary Scene Switch"/>
		<Product type="0401" id="0206" name="RZI10-1LX Multilevel Scene Switch" config="leviton/rzi10.xml"/>
		<Product type="0401" id="0209" name="VRI06-1LX Multilevel Scene Switch" config="leviton/vri06.xml"/>
		<Product type="0501" id="0206" name="VRI10-1LX Multilevel Scene Switch" config="leviton/vri10.xml"/>
		<Product type="0501" id="0209" name="VRI10-1LZ Scene Capable Dimmer" config="leviton/vri10.xml"/>
		<Product type="0602" id="0209" name="VRMX1-1LZ Multilevel Scene Switch" config="leviton/vri10.xml"/>
		<Product type="0602" id="0334" name="VRMX1-1LZ Multilevel Scene Switch" config="leviton/vri10.xml"/>
		<Product type="0901" id="0215" name="VRC51-1LX One Scene Controller"/>
		<Product type="0702" id="0261" name="VRCZ4-M0Z 4-Button Zone Controller"/>
		<Product type="0b02" id="030b" name="VRC0P-1LW Plug-in Serial Interface Module"/>
		<Product type="0c01" id="0206" name="VRCPG-SG RF Handheld Remote Controller" config="leviton/vrcpg.xml"/>
		<Product type="1001" id="0209" name="VRF01-1LZ Multilevel Scene Switch - 1.5A Fan" config="leviton/vrf01.xml"/>
		<Product type="1102" id="0243" name="VRCS2-MRZ 2-Button Scene Controller with Switches"/>
        <Product type="1902" id="0334" name="DZPD3-1LW Plug-In Dimming Lamp Module"/>
		<Product type="1a02" id="0334" name="DZPA1-1LW Plug-In Appliance Module"/>
	</Manufacturer>
	<Manufacturer id="014f" name="Linear">
		<Product type="2002" id="0203" name="WAPIRZ-1 Motion Sensor" config="linear/WAPIRZ-1.xml"/>
		<Product type="4450" id="3030" name="PD300Z-2 Plug-in Dimmer Module" config="linear/PD300Z-2.xml"/>
		<Product type="4457" id="3034" name="WD500Z-1 Wall Dimmer Switch" config="linear/WD500Z-1.xml"/>
		<Product type="4457" id="3331" name="WD1000Z-1 Wall Dimmer Switch"/>
		<Product type="4754" id="3038" name="LB60Z-1 Dimmable LED Light Bulb" config="linear/LB60Z-1.xml"/>
		<Product type="5246" id="3133" name="FS20Z Isolated Contact Fixture Module"/>
		<Product type="5250" id="3030" name="PS15Z-2 Plug-in Appliance Module"/>
		<Product type="5252" id="3530" name="WO15Z-1 Single Wall Outlet"/>
		<Product type="5257" id="3533" name="WS15Z-1 Wall Switch" config="linear/WS15Z-1.xml"/>
		<Product type="5343" id="3132" name="WA00Z-1 Scene Switch" config="linear/WA00Z-1.xml"/>
		<Product type="5457" id="3033" name="WT00Z-1 3-Way Wall Accessory Switch" config="linear/WT00Z-1.xml"/>
	</Manufacturer>
	<Manufacturer id="015e" name="Locstar">
        <Product type="8015" id="0001" name="LS-8015-ZW Single Latch Door Lock"/>
	</Manufacturer>
	<Manufacturer id="0234" name="Logic Soft">
        <Product type="0003" id="010a" name="ZHC5010 Wall switch" config="logicsoft/ZHC5010.xml"/>
    </Manufacturer>
	<Manufacturer id="007f" name="Logitech">
	</Manufacturer>
	<Manufacturer id="0025" name="Loudwater Tech">
	</Manufacturer>
	<Manufacturer id="0071" name="LS Control">
		<Product type="0002" id="035D" name="ES 861 Temperature Sensor"/>
	</Manufacturer>
	<Manufacturer id="003d" name="Marmitek BV">
	</Manufacturer>
	<Manufacturer id="003e" name="Martec Access">
	</Manufacturer>
	<Manufacturer id="008f" name="MB Design">
	</Manufacturer>
	<Manufacturer id="015f" name="Mcohome">
		<Product type="0001" id="0001" name="Mini Energy Dimmer"/>
		<Product type="0002" id="0001" name="Mini Energy Switch"/>
		<!--EU-->
		<Product type="210a" id="1302" name="MH-P210 Mini Energy Dimmer" config="mcohome/mhp210.xml"/>
		<Product type="3102" id="0201" name="MH-S311 One-load" config="mcohome/mhs311.xml"/>
		<Product type="3102" id="0202" name="MH-S312 Two-load" config="mcohome/mhs312.xml"/>
		<Product type="3102" id="0204" name="MH-S314 Four-load" config="mcohome/mhs314.xml"/>
		<Product type="4102" id="0201" name="MH-S411 One-load" config="mcohome/mhs411.xml"/>
		<Product type="4102" id="0202" name="MH-S412 Two-load" config="mcohome/mhs412.xml"/>
		<!--US-->
		<Product type="5102" id="0103" name="Touch Panel Switch MH-S513" config="mcohome/mhs513.xml"/>
	</Manufacturer>
	<Manufacturer id="007a" name="Merten">
		<Product type="8001" id="0001" name="Plug-in Appliance Module"/>
		<Product type="8002" id="0001" name="Plug-in Dimmer Module"/>
		<Product type="8003" id="0001" name="Plug-in Roller Shutter Module" config="merten/507801.xml"/>
		<Product type="4003" id="0001" name="Wall Dimmer Module"/>
		<Product type="4002" id="0001" name="Wall Appliance Module"/>
		<Product type="4004" id="0001" name="Wall Roller Shutter Module" config="merten/50x5xx.xml"/>
		<Product type="8001" id="8001" name="Receiver Flush-Mounted 1-Gang Switch"/>
		<Product type="0003" id="0004" name="Transmitter Flush-Mounted 4-Gang Switch"/>
		<Product type="0001" id="0002" name="Transmitter 1-Gang Switch"/>
		<Product type="0001" id="0004" name="Transmitter 2-Gang Switch"/>
		<Product type="0002" id="0001" name="Transmitter Move"/>
	</Manufacturer>
	<Manufacturer id="008c" name="MIOS">
		<Product type="0001" id="0001" name="Vera Lite"/>
	</Manufacturer>
	<Manufacturer id="0122" name="Miyakawa Electric Works">
		<Product type="0001" id="0001" name="ME-D101 Electric Power Measuring Instrument"/>
		<Product type="8000" id="0000" name="ZW-GW Smart Bridge"/>
	</Manufacturer>
	<Manufacturer id="007e" name="Monster Cable">
	</Manufacturer>
	<Manufacturer id="003f" name="Motorola">
	</Manufacturer>
	<Manufacturer id="0083" name="MTC Maintronic">
	</Manufacturer>
	<Manufacturer id="0258" name="Neo CoolCam">
		<Product type="0003" id="1082" name="Door/Window Detector" config="shenzen_neo/nas-ds01z.xml"/> 
		<Product type="0003" id="1087" name="Power plug 12A" config="shenzen_neo/nas-wr01z.xml"/>
		<Product type="0003" id="0083" name="Battery Powered PIR Sensor" config="shenzen_neo/nas-pd01z.xml"/>
		<Product type="0003" id="1083" name="Battery Powered PIR Sensor" config="shenzen_neo/nas-pd01z.xml"/>
        <Product type="0003" id="1085" name="Water Leakage Detector" config="shenzen_neo/nas-ws02z.xml"/>
        <Product type="0003" id="6085" name="Water Leakage Detector" config="shenzen_neo/nas-ws02z.xml"/>
		<Product type="0003" id="0088" name="Siren Alarm" config="shenzen_neo/nas-ab01z.xml"/>
		<Product type="0003" id="1088" name="Siren Alarm" config="shenzen_neo/nas-ab01z.xml"/>
	</Manufacturer>
	<Manufacturer id="0178" name="Nexia">
		<!-- full name in Z-wave database: Ingersoll Rand - Nexia Home Intelligence -->
		<Product type="4442" id="3130" name="DB100Z Doorbell Sensor" config="nexia/db100z.xml"/>
	</Manufacturer>
	<Manufacturer id="0165" name="NodOn">
        <Product type="0001" id="0001" name="ASP-3-1-00 Smart Plug" config="nodon/asp3100SmartPlug.xml"/>
		<Product type="0001" id="0003" name="MSP-3-1-XX Micro Smart Plug" config="nodon/msp31xxMicroSmartPlug.xml"/>
        <Product type="0002" id="0001" name="CRC-3-1-00 Octan Remote" config="nodon/crc3100OctanRemote.xml"/>
        <Product type="0002" id="0002" name="CRC-3-6-0x Soft Remote" config="nodon/crc360xSofremote.xml"/>
        <Product type="0002" id="0003" name="CWS-3-1-01 Wall Switch" config="nodon/cws3101wallswitch.xml"/>
	</Manufacturer>
	<Manufacturer id="0096" name="NorthQ">
		<Product type="0001" id="0001" name="NQ-92021 Power Reader" config="northq/nq92021.xml"/>
		<Product type="0001" id="0002" name="NQ-9021 Power Reader" config="northq/nq9021.xml" />
		<Product type="0010" id="0001" name="NQ-9121 Gas Meter" config="northq/nq9121.xml" />
	</Manufacturer>
	<Manufacturer id="0040" name="Novar EDS">
	</Manufacturer>
	<Manufacturer id="0041" name="OpenPeak Inc.">
	</Manufacturer>
	<Manufacturer id="0245" name="Permundo">
		<Product type="0003" id="0002" name="PSC132ZW Smart Mini Plug"/>
		<Product type="0003" id="0001" name="PSC234ZW Smart Plug"/>
    </Manufacturer>
	<Manufacturer id="013c" name="Philio Technology Corporation">
		<Product type="0001" id="0001" name="PAN11-4 Smart Energy Plug In Switch"/>
		<Product type="0001" id="0003" name="PAN04-1 Double Relay Switch 2x1.5kW with Power Measurement" config="philio/pan04.xml"/>
		<Product type="0001" id="0004" name="PAN06-1 In Wall Dual Relay (1 Way) Switch Module"/>
		<Product type="0001" id="0005" name="PAN07-1 TWO SPDT Switch module with meter" config="philio/pan07.xml"/>
		<Product type="0001" id="0006" name="PAN08-1 In Wall Roller Shutter Controller" config="philio/pan08.xml"/>
		<Product type="0001" id="000f" name="PAN03 Switch Module with meter 3 KW X1" config="philio/pan03.xml"/>
		<Product type="0001" id="0011" name="PAN11 Smart Energy Plug In Switch" config="philio/pan11.xml"/>
		<Product type="0001" id="0012" name="PAN04-1 Double Relay Switch 2x1.5kW with Power Measurement" config="philio/pan04.xml"/>
		<Product type="0001" id="0015" name="PAN08-1 In Wall Roller Shutter Controller" config="philio/pan08.xml"/>
		<Product type="0002" id="0002" name="PSM02-1 Slim Multi-Sensor" config="philio/psm02.xml"/>
		<Product type="0002" id="000c" name="PST02-A 4 in 1 Multi-Sensor" config="philio/pst02.xml"/>
		<Product type="0002" id="000d" name="PST02-B PIR/Motion 3 in 1 Sensor" config="philio/pst02-b.xml"/>
		<Product type="0002" id="000e" name="PST02-C Door/Window 3 in 1 sensor" config="philio/pst02-1c.xml"/>
        <Product type="0002" id="001e" name="PH-PSG01 Smoke Sensor" config="philio/phpsg01.xml"/>
		<Product type="0002" id="001f" name="PH-PAT02.eu Flood Multisensor 3in1" config="philio/phpat02.xml"/>
		<Product type="0002" id="0020" name="PH-PAT02-B.eu Multisensor 2in1" config="philio/phpat02.xml"/>
		<Product type="0004" id="000a" name="PH-PSE02.eu Zipato Indoor Siren" config="philio/pse02.xml"/>
		<Product type="0006" id="001a" name="PH-PAB01.eu Micromodule Energy Meter" config="philio/phpab01.xml"/>
		<Product type="0009" id="0022" name="PSR04 Smart Color Button" config="philio/psr04.xml"/>
	</Manufacturer>
	<Manufacturer id="010e" name="Polycontrol">
		<Product type="0002" id="0001" name="Danalock Keypad" config="polycontrol/keypad.xml"/>
		<Product type="0003" id="0002" name="Danalock Circle/Square" config="polycontrol/doorlock.xml"/>
		<Product type="0001" id="0001" name="Polylock" config="polycontrol/polylock.xml"/>
		<Product type="0008" id="0002" name="Danalock V2 BTZE" config="polycontrol/doorlock.xml"/>
	</Manufacturer>
	<Manufacturer id="0154" name="Popp">
		<Product type="0004" id="0002" name="Solar Powered Outdoor Siren" config="popp/solar-siren.xml" />
		<Product type="0100" id="0101" name="009303 Battery Wall Controller" config="popp/009303.xml" />
		<Product type="0100" id="0103" name="Popp KFOB-C Remote Control" config="zwave.me/ZME_KFOB-S.xml" />
		<Product type="0100" id="0201" name="Smoke Detector and Siren" config="popp/smoke-detector.xml" />
		<Product type="1100" id="0001" name="123601 Plug-in Switch" config="popp/123601.xml" />
		<Product type="1100" id="0002" name="123580 Plug-in Dimmer" config="popp/123580.xml" />
		<Product type="0001" id="0001" name="123658 Plug-in Switch plus Power Meter" config="popp/123658.xml" />
		<Product type="0003" id="0001" name="009105 Wall Plug Switch Schuko (IP44)" config="popp/009105.xml" />
		<Product type="0005" id="0001" name="012501 Strike Lock Control" config="popp/012501.xml" />
		<Product type="0004" id="0004" name="009402 10-Year Smoke Detector" config="popp/009402.xml" />
	</Manufacturer>
	<Manufacturer id="0169" name="Popp">
		<Product type="0001" id="0001" name="ZWeather" config="popp/zweather.xml" />
	</Manufacturer>
	<Manufacturer id="0064" name="Popp / Duwi">
		<Product type="0001" id="0000" name="ZW EDAN 300 Flush Mounted Dimmer" />
		<Product type="1000" id="0002" name="Flush Mounted Switch"/>
		<Product type="1001" id="0000" name="Plugin Dimmer" />
		<Product type="1000" id="0009" name="Wall Dimmer Set for Busch-Jaeger DURO 2000" config="duwi/05458.xml"/>
		<Product type="2001" id="0000" name="ZW ES 1000 Flush Mounted Switch" config="duwi/ZWES1000.xml" />
		<Product type="3001" id="0000" name="ZW ZS 3500 Plugin Switch" />
		<Product type="3002" id="0000" name="ZW ZSA 3500 Plugin Switch" />
		<Product type="4001" id="0000" name="ZW ESJ Blind Control" config="duwi/ZWESJ300.xml" />
		<Product type="5001" id="0000" name="ZW FB Wireless remote control 10-channel" config="duwi/zwfb.xml"/>
		<Product type="5002" id="0000" name="Wireless Flush Mounted Switch" />
		<Product type="5003" id="0000" name="Static Controller" />
	</Manufacturer>
	<Manufacturer id="0016" name="PowerLynx">
	</Manufacturer>
	<Manufacturer id="0042" name="Pragmatic Cons">
	</Manufacturer>
	<Manufacturer id="0163" name="Queenlock">
		<Product type="3001" id="0301" name="ZW-702 Door Lock"/>
	</Manufacturer>
	<Manufacturer id="0095" name="Qees">
		<Product type="3101" id="0001" name="RETO Dimmer Plus 2013" config="qees/reto-dimmer-plus.xml"/>
		<Product type="3103" id="0001" name="RETO Plug-in Switch Plus" config="qees/reto-plugin-switch.xml" />
	</Manufacturer>
	<Manufacturer id="0159" name="Qubino">
		<Product type="0001" id="0001" name="ZMNHDA2 Flush Dimmer" config="qubino/ZMNHDA2.xml"/>
		<Product type="0001" id="0051" name="ZMNHDD1 Flush Dimmer" config="qubino/ZMNHDDx.xml"/>
		<Product type="0001" id="0052" name="ZMNHSDx Din Dimmer" config="qubino/ZMNHSDx.xml"/>
		<Product type="0001" id="0053" name="ZMNHVDx Flush Dimmer 0-10V" config="qubino/ZMNHVDx.xml"/>
		<Product type="0002" id="0001" name="ZMNHBA2 Flush 2 Relays" config="qubino/ZMNHBA2.xml"/>
		<Product type="0002" id="0051" name="ZMNHBDx Flush 2 Relays" config="qubino/ZMNHBDx.xml"/>
		<Product type="0002" id="0002" name="ZMNHAA2 Flush 1 Relay" config="qubino/ZMNHAA2.xml"/>
		<Product type="0002" id="0052" name="ZMNHADx Flush 1 Relay" config="qubino/ZMNHADx.xml"/>
		<Product type="0002" id="0053" name="ZMNHND1 Flush 1D relay" config="qubino/ZMNHNDx.xml"/>
		<Product type="0003" id="0002" name="ZMNHCA2 Flush Shutter" config="qubino/ZMNHCA2.xml"/>
		<Product type="0003" id="0052" name="ZMNHCDx Flush Shutter" config="qubino/ZMNHCDx.xml"/>
		<Product type="0003" id="0053" name="ZMNHOD1 Flush Shutter DC" config="qubino/ZMNHODx.xml"/>
		<Product type="0004" id="0001" name="ZMNHJA2 Flush Dimmer Pilot Wire" config="qubino/ZMNHJA2.xml"/>
		<Product type="0004" id="0051" name="ZMNHJD1 Flush Dimmer Pilot Wire" config="qubino/ZMNHJD1.xml"/>
		<Product type="0004" id="0052" name="ZMNHUD1 DIN Pilot Wire" config="qubino/ZMNHUD1.xml"/>
		<Product type="0005" id="0001" name="ZMNHIA2 Flush on/off thermostat" config="qubino/ZMNHIA2.xml"/>		
		<Product type="0005" id="0051" name="ZMNHIDx Flush on/off thermostat (H1S1P1)" config="qubino/ZMNHIDxS1.xml"/>
		<!--<Product type="0005" id="0051" name="ZMNHIDx Flush on/off thermostat (H1S2P1)" config="qubino/ZMNHIDxS2.xml"/>-->		
		<Product type="0005" id="0052" name="ZMNHKDx Flush Heat and Cool thermostat" config="qubino/ZMNHKDx.xml"/>
		<Product type="0005" id="0053" name="ZMNHLDx Flush PWM thermostat" config="qubino/ZMNHLDx.xml"/>
		<Product type="0005" id="0003" name="ZMNHLA2 Flush PWM thermostat" config="qubino/ZMNHLAx.xml"/>
		<Product type="0007" id="0052" name="ZMNHTDx Smart meter" config="qubino/ZMNHTDx.xml"/>
		<Product type="0007" id="0053" name="ZMNHZDx Weather Station" config="qubino/ZMNHZDx.xml"/>
	</Manufacturer>
	<Manufacturer id="0130" name="Quby">
		<Product type="0001" id="0001" name="Energy Management System"/>
	</Manufacturer>
	<Manufacturer id="0100" name="Reitz-Group.de">
	</Manufacturer>
	<Manufacturer id="5254" name="Remotec">
		<Product type="0000" id="531f" name="Z-URC" config="remotec/zurc.xml"/>
		<Product type="0001" id="8380" name="ZRC-100"/>
		<Product type="0101" id="8371" name="ZXT-310EU"/>
		<Product type="0100" id="8377" name="ZXT-120US" config="remotec/zxt-120.xml"/>
		<Product type="0101" id="8377" name="ZXT-120EU" config="remotec/zxt-120.xml"/>
		<Product type="0102" id="8377" name="ZXT-120AU" config="remotec/zxt-120.xml"/>
		<Product type="0103" id="8377" name="ZXT-120IN" config="remotec/zxt-120.xml"/>
		<Product type="0106" id="8377" name="ZXT-120RU" config="remotec/zxt-120.xml"/>
		<Product type="0107" id="8377" name="ZXT-120IL" config="remotec/zxt-120.xml"/>
		<Product type="0108" id="8377" name="ZXT-120BR" config="remotec/zxt-120.xml"/>
		<Product type="0001" id="8510" name="ZRC-90" config="remotec/zrc-90.xml"/>
		<Product type="0002" id="8510" name="ZRC-90" config="remotec/zrc-90.xml"/>
		<Product type="8201" id="8120" name="ZFM-X10EU Dual Mode Insert Module "/>
		<Product type="8000" id="0002" name="ZFM-80" config="remotec/zfm-80.xml" />
		<Product type="0200" id="8031" name="ZTS-110" config="remotec/zts-110.xml" />
		<Product type="0202" id="8031" name="ZTS-110" config="remotec/zts-110.xml" />
	</Manufacturer>
	<Manufacturer id="0010" name="RCS">
        <Product type="0001" id="0002" name="TZ43 Thermostat" config="rcs/therm0009.xml" />
        <Product type="0001" id="0005" name="TZ43-IHD SMUD Thermostat" config="rcs/therm0005.xml" />
        <Product type="0001" id="0007" name="TZ45-IHD SMUD Thermostat" config="rcs/therm0007.xml" />
        <Product type="0001" id="0009" name="TZ45 Thermostat" config="rcs/therm0009.xml" />
        <Product type="0001" id="000a" name="TZ4Z-IHD RCS Thermostat" />
        <Product type="454d" id="3532" name="EM52-ZW Z-Wave Home Energy Meter" config="rcs/em52-zw.xml" />
        <Product type="504d" id="3132" name="PM12-ZW Z-Wave Power Monitoring Module" config="rcs/pm12-zw.xml" />
	</Manufacturer>
	<Manufacturer id="0065" name="RS Scene">
	</Manufacturer>
	<Manufacturer id="003b" name="Schlage">
		<Product type="634b" id="504c" name="FE599GR Wireless Door Lock"/>
		<Product type="6341" id="5044" name="BE469NXCEN Touchscreen DeadBolt" config="schlage/BE469NXCEN.xml"/>
		<Product type="6349" id="5044" name="BE468CAM619 Touchscreen DeadBolt" config="schlage/BE468CAM619.xml"/>
	</Manufacturer>
	<Manufacturer id="0097" name="Schlage Link">
		<Product type="1182" id="4501" name="iTemp Dual Sensor" config="schlagelink/itemp.xml" />
		<Product type="1188" id="4501" name="iTemp Dual Sensor" config="schlagelink/itemp.xml" />
		<Product type="6131" id="4501" name="Mini Keypad RFID" config="schlagelink/minikeypad.xml" />
		<Product type="6131" id="4101" name="Mini Keypad RFID" config="schlagelink/minikeypad.xml" />
		<Product type="6941" id="5501" name="LE120 Appliance Module"/>
		<Product type="6943" id="4501" name="On-Wall Power Socket"/>
	</Manufacturer>
	<Manufacturer id="001f" name="Scientia Tech">
	</Manufacturer>
	<Manufacturer id="0069" name="Seluxit">
	</Manufacturer>
	<Manufacturer id="0043" name="Senmatic A/S">
	</Manufacturer>
	<Manufacturer id="019a" name="Sensative">
		<Product type="0003" id="0003" name="Strips" config="sensative/strips.xml" />
	</Manufacturer>
	<Manufacturer id="0044" name="Sequoia Tech">
	</Manufacturer>
	<Manufacturer id="0151" name="Sercomm">
		<Product type="0002" id="0001" name="SW-CLP01-EU Clamp Power Meter"/>
	</Manufacturer>
	<Manufacturer id="0000" name="Sigma Designs">
		<Product type="0001" id="0001" name="UZB Z-Wave USB Adapter"/>
	</Manufacturer>
	<Manufacturer id="0045" name="Sine Wireless">
	</Manufacturer>
	<Manufacturer id="0070" name="Smart Products">
	</Manufacturer>
	<Manufacturer id="0047" name="Somfy">
	</Manufacturer>
	<Manufacturer id="0239" name="Stelpro">
		<Product type="0001" id="0001" name="STZW402+ Electronic Thermostat" config="stelpro/stzw402.xml"/>
	</Manufacturer>
	<Manufacturer id="0166" name="Swiid">
		<Product type="0100" id="0100" name="SwiidInter" config="swiid/swiidinter.xml"/>
    <Product type="2007" id="0706" name="SwiidPlug" config="swiid/swiidplug.xml"/>
	</Manufacturer>
	<Manufacturer id="0009" name="Sylvania">
	</Manufacturer>
	<Manufacturer id="0012" name="Tell It Online">
	</Manufacturer>
	<Manufacturer id="0176" name="Telldus">
		<Product type="0003" id="0001" name="TZWP-100 Plug-in Switch" config="telldus/tzwp100.xml"/>
		<Product type="0005" id="0001" name="TZDW-100 Magnet Switch" config="telldus/tzdw100.xml"/>
	</Manufacturer>
	<Manufacturer id="0048" name="Telsey">
	</Manufacturer>
	<Manufacturer id="010c" name="There">
		<Product type="0001" id="0001" name="ThereGate"/>
	</Manufacturer>
	<Manufacturer id="019b" name="ThermoFloor AS">
		<Product type="0001" id="0001" name="Heatit Thermostat TF 021" config="thermofloor/heatit021.xml"/>
	</Manufacturer>
	<Manufacturer id="008b" name="Trane">
		<Product type="5452" id="5431" name="Model TZEMT400AB32MAA" config="trane/TZEMT400AB32MAA.xml"/>
		<Product type="5452" id="5433" name="Model TZEMT400BB32MAA" config="trane/TZEMT400BB32MAA.xml"/>
		<Product type="5452" id="5436" name="Model TZEMT400BB32MAA" config="trane/TZEMT400BB32MAA.xml"/>
	</Manufacturer>
	<Manufacturer id="006b" name="Tricklestar">
	</Manufacturer>
	<Manufacturer id="0049" name="Twisthink">
	</Manufacturer>
	<Manufacturer id="0080" name="Vero Duco">
	</Manufacturer>
	<Manufacturer id="005e" name="ViewSonic">
	</Manufacturer>
	<Manufacturer id="0007" name="Vimar CRS">
	</Manufacturer>
	<Manufacturer id="010a" name="Vitrum">
		<Product type="1100" id="4900" name="Vitrum I EU Wireless Dimmer" config="vitrum/vitrumBS.xml"/>
		<Product type="1100" id="4a00" name="Vitrum II EU Wireless Dimmer" config="vitrum/vitrumBS.xml"/>
		<Product type="1200" id="5100" name="Vitrum I EU Wireless On-off" config="vitrum/vitrumBS.xml"/>
		<Product type="1200" id="5200" name="Vitrum II EU Wireless On-off" config="vitrum/vitrumBS.xml"/>
		<Product type="1300" id="5A00" name="Vitrum II EU Roller Blind Control" config="vitrum/vitrumBS.xml"/>
		<Product type="2100" id="8a00" name="Vitrum II BS Wireless Dimmer" config="vitrum/vitrumBS.xml"/>
		<Product type="2200" id="9100" name="Vitrum I BS Wireless On-off" config="vitrum/vitrumBS.xml"/>
		<Product type="2200" id="9200" name="Vitrum II BS Wireless On-off" config="vitrum/vitrumBS.xml"/>
		<Product type="2200" id="9400" name="Vitrum IV BS Wireless On-off" config="vitrum/vitrumBS.xml"/>
		<Product type="4400" id="6400" name="Vitrum IV EU Wireless On-off" config="vitrum/vitrumBS.xml"/>
		<Product type="3400" id="6400" name="Vitrum IV EU Wireless On-off" config="vitrum/vitrumBS.xml"/>
		<Product type="1400" id="6600" name="Vitrum VI EU Wireless On-off" config="vitrum/vitrumBS.xml"/>
		<Product type="1400" id="6100" name="Vitrum I EU Wireless On-off" config="vitrum/vitrumBS.xml"/>
	</Manufacturer>
	<Manufacturer id="0109" name="Vision">
		<Product type="1001" id="0101" name="ZU1401 Z-Wave USB Stick"/>
		<Product type="1001" id="0105" name="ZU1401 Z-Wave USB Stick"/>
		<Product type="2001" id="0101" name="ZD2102 US Door/Window Sensor" config="vision/zd2102.xml"/>
		<Product type="2001" id="0102" name="ZD2102 AU Door/Window Sensor" config="vision/zd2102.xml"/>
		<Product type="2001" id="0104" name="ZD2102 JP Door/Window Sensor" config="vision/zd2102.xml"/>
		<Product type="2001" id="0105" name="ZD2102 EU Door/Window Sensor" config="vision/zd2102.xml"/>
		<Product type="2001" id="0106" name="ZD2102 EU Door/Window Sensor" config="vision/zd2102.xml"/>
		<Product type="2002" id="0201" name="ZP3102 PIR Motion Sensor" config="vision/zp3102.xml"/>
		<Product type="2002" id="0202" name="ZP3102 PIR Motion Sensor" config="vision/zp3102.xml"/>
		<Product type="2002" id="0203" name="ZP3102 PIR Motion Sensor" config="vision/zp3102.xml"/>
		<Product type="2002" id="0204" name="ZP3102 PIR Motion Sensor" config="vision/zp3102.xml"/>
		<Product type="2002" id="0205" name="ZP3102 PIR Motion Sensor" config="vision/zp3102.xml"/>
		<Product type="2003" id="0301" name="ZS5101 Shock and Vibration Sensor" config="vision/zs5101eu.xml"/>
		<Product type="2003" id="0302" name="ZS5101 Shock and Vibration Sensor" config="vision/zs5101eu.xml"/>
		<Product type="2003" id="0306" name="ZS5101 Shock and Vibration Sensor" config="vision/zs5101eu.xml"/>
		<Product type="2004" id="0403" name="ZS6101 Smoke Detector"/>
		<Product type="2005" id="0503" name="ZM1601 Battery Operated Siren" config="vision/zm1601eu.xml"/>
		<Product type="2005" id="0505" name="ZM1601 Battery Operated Siren" config="vision/zm1601eu.xml"/>
		<Product type="2005" id="0508" name="ZM1601EU-5 Battery Operated Siren" config="vision/zm1601eu5.xml"/>
		<Product type="2006" id="0610" name="ZM1701 Electronic Deadbolt Door Lock without Handle"/>
		<Product type="2006" id="0620" name="ZM1702 Electronic Deadbolt Door Lock with Handle"/>
		<Product type="2006" id="0621" name="ZM1701 Electronic Deadbolt Door Lock without Handle"/>
		<Product type="2007" id="0703" name="Plug-in Switch"/>
		<Product type="2008" id="0803" name="ZL7101 Plug-in Dimmer Module"/>
		<Product type="2009" id="0903" name="ZM1602 Main Operated Siren" config="vision/zm1602eu.xml"/>
		<Product type="2009" id="0908" name="ZM1602+ DC/AC Power Siren" config="vision/zm1602eu5.xml"/>
		<Product type="200a" id="0a02" name="ZG8101 Garage Door Detector" config="vision/zg8101.xml"/>
		<Product type="200f" id="0f02" name="ZS6301 CO Detector"/>
		<Product type="200f" id="0f03" name="ZS6301 CO Detector"/>
		<Product type="2012" id="1203" name="ZR1202 Repeater"/>
		<Product type="2014" id="1401" name="ZL7101 Plug-in Dimmer Module"/>
		<Product type="2017" id="1717" name="ZL7432 In-Wall Switch, Dual Relay"/>
		<Product type="201c" id="1c01" name="ZF5201 Flood sensor" config="vision/zf5201.xml"/>
		<Product type="201f" id="1f10" name="ZD2201 Multisensor 4in1" config="vision/zd2201.xml"/>
		<Product type="201f" id="1f20" name="ZD2301 Multisensor 4in1" config="vision/zd2301.xml"/>
		<Product type="2021" id="2101" name="ZP3111 Multisensor 4in1" config="vision/zp3111.xml"/>
		<Product type="3001" id="0104" name="ZM1602 Main Operated Siren"/>
	</Manufacturer>
	<Manufacturer id="004a" name="Visualize">
	</Manufacturer>
	<Manufacturer id="004b" name="Watt Stopper">
	</Manufacturer>
	<Manufacturer id="0008" name="Wayne Dalton">
		<Product type="0007" id="0020" name="WDTC-20 Thermostat" config="waynedalton/WDTC-20.xml"/>
	</Manufacturer>
	<Manufacturer id="0171" name="WeBeHome AB">
		<Product type="0001" id="0001" name="WBH HG-900 Home Gateway"/>
	</Manufacturer>
	<Manufacturer id="0118" name="Wenzhou TKB Control System">
		<Product type="0001" id="0001" name="TZ88 Smart Energy Plug-in Switch" config="wenzhou/tz88.xml"/>
 		<Product type="0001" id="0011" name="TZ88 Smart Energy Plug-in Switch" config="wenzhou/tz88.xml"/>
		<Product type="0002" id="0001" name="SM103 Door/Window Sensor" config="wenzhou/sm103.xml"/>
		<Product type="0002" id="0002" name="TSP01 3 in 1 PIR Motion Sensor" config="wenzhou/tsp01.xml" />
		<Product type="0003" id="0002" name="TZ68 On/Off Switch Socket" config="wenzhou/tz68.xml"/>
		<Product type="0003" id="0003" name="TZ56 Wall Switch On/Off" config="wenzhou/tz56.xml"/>
		<Product type="0003" id="0004" name="TZ55 Wall Switch Dimmer" config="wenzhou/tz55.xml"/>
		<Product type="0004" id="0002" name="TZ69 Smart energy plug in switch" config="wenzhou/tz69.xml"/>
		<Product type="0116" id="3119" name="TZ69F Smart energy plug in switch" config="wenzhou/tz69.xml"/>
		<Product type="000b" id="0001" name="ST812 Flood Detector" config="everspring/st812.xml"/>
		<Product type="0808" id="0808" name="TZ65 Dual Wall Dimmer" config="wenzhou/tz65d.xml"/>
		<Product type="0101" id="0103" name="TZ68 On/Off Switch Socket" config="wenzhou/tz68.xml"/>
		<Product type="0102" id="1020" name="TZ66D Dual Wall Switch" config="wenzhou/tz66d.xml"/>
		<Product type="0202" id="0611" name="TZ67 Wall Plug Dimmer" config="wenzhou/tz67.xml"/>
	</Manufacturer>
	<Manufacturer id="0149" name="wiDom">
		<Product type="0012" id="0104" name="UBS104 Universal Relay Switch" config="widom/UBS104.xml"/>
		<Product type="1214" id="0304" name="UME304 Energy Driven Switch" config="widom/UME304C_S.xml"/>
		<Product type="1214" id="0504" name="WDS Universal Double Switch" config="widom/WDS.xml"/>
	</Manufacturer>
	<Manufacturer id="004c" name="Woodward Labs">
	</Manufacturer>
	<Manufacturer id="0003" name="Wrap">
	</Manufacturer>
	<Manufacturer id="004d" name="Xanboo">
	</Manufacturer>	
	<Manufacturer id="0115" name="Z-Wave.Me">
		<Product type="0001" id="0001" name="Z-Wave USB Stick"/>
		<Product type="0001" id="0069" name="Key Fob" config="zwave.me/kfob.xml"/>
		<Product type="0002" id="0003" name="Z-Wave USB Stick"/>
		<Product type="0024" id="0001" name="Floor Thermostat"/>
		<Product type="0100" id="0001" name="ZME_KFOB 4 Button Key Fob" config="zwave.me/kfob.xml"/>
		<Product type="0100" id="0004" name="ZME_WCD2 Double Paddle Wall Controller" config="zwave.me/ZME_WCD2.xml"/>
		<Product type="0100" id="0101" name="ZME_WALLC-S Secure Wall Controller" config="zwave.me/ZME_WALLC-S.xml" />
		<Product type="0100" id="0102" name="ZME_KFOB-S 4 Button Key Fob" config="zwave.me/ZME_KFOB-S.xml" />
		<Product type="0100" id="0103" name="Popp KFOB-C Remote Control" config="zwave.me/popp_kfob-c.xml" />
		<Product type="0100" id="0200" name="Smoke Detector"/>
		<Product type="0100" id="0201" name="Smoke Detector"/>
		<Product type="0100" id="0400" name="Z-Weather Wind and Weather Sensor" config="zwave.me/zweather.xml"/>
		<Product type="0110" id="0001" name="Z-Uno" config="zwave.me/ZUno.xml"/>
		<Product type="0200" id="0001" name="iTemp Temperature Sensor" config="zwave.me/iTemp.xml"/>
		<Product type="0201" id="0001" name="iTemp Temperature Sensor" config="zwave.me/iTemp.xml"/>
		<Product type="0201" id="0002" name="Thermostat"/>
		<Product type="0201" id="0003" name="Binary Sensor"/>
		<Product type="0400" id="0001" name="ZME_UZB1 USB Stick"/>
		<Product type="1000" id="0001" name="ZME_054313Z Flush-Mountable Switch" config="zwave.me/ZME_05431.xml"/>
		<Product type="1000" id="0002" name="ZME_06433/05433 Wall Flush-Mountable Dimmer" config="zwave.me/ZME_06433.xml"/>
		<Product type="1000" id="0003" name="ZME_06436 Motor Control" config="zwave.me/ZME_06436.xml" />
		<Product type="1000" id="0004" name="ZME_064435 Wall Controller" config="zwave.me/ZME_064435.xml"/>
		<Product type="1000" id="0100" name="ZME_05461 Dual Load Wall Switch" config="zwave.me/ZME_05461.xml"/>
		<Product type="1000" id="0200" name="ZME_064281 Wall Plug switch Schuko (IP44) Gen 5" config="zwave.me/ZME_064381.xml"/>
		<Product type="1000" id="0300" name="ZME_RC2 Remote Control" config="zwave.me/ZME_RC2.xml"/>
		<Product type="1100" id="0002" name="PLDE Plug-in Dimmer"/>
	</Manufacturer>
	<Manufacturer id="0147" name="Z-Wave.Me">
		<Product type="0002" id="0003" name="RaZberry Controller"/>
		<Product type="0400" id="0001" name="RaZberry Controller ZWave+"/>
		<Product type="0400" id="0002" name="RaZberry Controller 2016 ZWave+"/>
	</Manufacturer>
	<Manufacturer id="004f" name="Z-Wave Technologia">
	</Manufacturer>
	<Manufacturer id="004e" name="Zdata">
	</Manufacturer>
	<Manufacturer id="0131" name="Zipato">
		<Product type="0002" id="0002" name="RGBW LED Bulb" config="zipato/RGBBulb.xml" />
		<Product type="6131" id="4501" name="Zipato Mini Keypad" config="zipato/MiniKeypad.xml" />
		<Product type="2001" id="0106" name="VS-ZD2102 Door/Window Sensor" config="zipato/vszd2102.xml" />
		<Product type="2002" id="0205" name="ZP3102-EU Multisensor Duo" config="zipato/zp3102.xml"/>
	</Manufacturer>
    <Manufacturer id="027a" name="Zooz">
        <Product type="0003" id="0082" name="ZSE08 Contact Sensor" config="zooz/zse08.xml" />
        <Product type="0003" id="0083" name="ZSE09 Mini Sensor" config="zooz/zse09.xml" />        
        <Product type="0003" id="0087" name="ZEN07 Mini Plug" config="zooz/zen07.xml" />
        <Product type="2021" id="2101" name="ZSE40 4-in-1 sensor" config="zooz/zse40.xml" />
    </Manufacturer>
    <Manufacturer id="015d" name="Zooz">
        <Product type="0651" id="f51c" name="ZEN20 Power Strip" />
    </Manufacturer>
	<Manufacturer id="0021" name="Zykronix">
	</Manufacturer>
</ManufacturerSpecificData><|MERGE_RESOLUTION|>--- conflicted
+++ resolved
@@ -488,14 +488,9 @@
 		<Product type="4457" id="3230" name="45606 2-Way Dimmer Switch" config="ge/dimmer.xml"/>
 		<Product type="4944" id="3031" name="12724 3-Way Dimmer Switch" config="ge/12724-dimmer.xml"/>
 		<Product type="4944" id="3033" name="12729 3-Way Dimmer Switch" config="ge/12724-dimmer.xml"/>
-<<<<<<< HEAD
 		<Product type="4944" id="3034" name="12730 Fan Control Switch" config="ge/12724-dimmer.xml"/>
+		<Product type="4944" id="3038" name="14294 In-Wall Smart Dimmer" config="ge/14294-dimmer.xml"/>
 		<Product type="4952" id="3036" name="14291 In-Wall Smart Switch" config="ge/14291-switch.xml"/>
-=======
-                <Product type="4944" id="3034" name="12730 Fan Control Switch" config="ge/12724-dimmer.xml"/>
-                <Product type="4944" id="3038" name="14294 In-Wall Smart Dimmer" config="ge/14294-dimmer.xml"/>
-                <Product type="4952" id="3036" name="12491 In-Wall Smart Switch" config="ge/12491-switch.xml"/>
->>>>>>> 50ddae13
 		<Product type="5250" id="3030" name="45603 Plugin Appliance Module"/>
 		<Product type="5250" id="3130" name="45604 Outdoor Module"/>
 		<Product type="4f50" id="3031" name="12720 Outdoor Smart Switch"/>
