--- conflicted
+++ resolved
@@ -240,12 +240,9 @@
  - Pull Request #706 - config files for Qubino ZMNHCDx from guillaumezin (Justin)
  - Pull Request #711 - config files for POPP Wall Plug Switch Schuko from hellqvist (Justin)
  - Add additional codes for Fibaro FGRM222 Roller Shutter from proohu01 (Justin)
-<<<<<<< HEAD
  - Add ZME_064381 IP44 Plug-in Switch config from Geoff Coupe (Justin)
  - Pull Request #712 - New Manager::GetValueListValues function to get the indexes of a List  from out4b (Justin)
-=======
- - Added config files for Eurotronic Comet thermostatic radiator valve
->>>>>>> 15d6068a
+ - Pull Request #710 - Added config files for Eurotronic Comet thermostatic radiator valve (Justin)
 
 Version 1.2 
  - Released on 15/10/14
