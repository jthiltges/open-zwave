--- conflicted
+++ resolved
@@ -103,9 +103,6 @@
  - Fixed issue 459 - Alarm Class Version 2 (Justin)
  - Fix DoorLockLogging Class not saving the Max Number of records (Justin)
  - Fixed issue 470 - Qubino ZMNHDA2 device update thanks to kvervloesem (Alex)
-<<<<<<< HEAD
-
-=======
  - Fixed Issue 462 - Fix Builds on FreeBSD - From Stromnet (Justin)
  - Added Vision Z-Wave USB Stick device thanks to GizMoCuz (Alex)
  - Fixed issue 469 - Added Fibaro Smoke Detector FGSD-002 thanks to tmartine (Alex)
@@ -123,7 +120,6 @@
  - Pull Request #504 - CRC16Encap CC Support from xs4 (Justin)
  - Pull Request #522 - Dragon Tech In wall dimmer from Stevejbauer (Justin)
  - Fix Issue #523 - Add Wenzhou Door/Window Sensor from whiteduck22 (Justin)
->>>>>>> 6327026f
 
 Version 1.2 
  - Released on 15/10/14
