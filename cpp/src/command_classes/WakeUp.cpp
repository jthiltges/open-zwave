--- conflicted
+++ resolved
@@ -482,24 +482,6 @@
 				{
 					if (!node->IsController())	// We don't add the interval value for controllers, because they don't appear to ever wake up on their own.
 					{
-<<<<<<< HEAD
-						switch (GetVersion())
-						{
-							case 1:
-							{
-								node->CreateValueInt(ValueID::ValueGenre_System, GetCommandClassId(), _instance, ValueID_Index_WakeUp::Interval, "Wake-up Interval", "Seconds", false, false, 3600, 0);
-								break;
-							}
-							case 2:
-							{
-								node->CreateValueInt(ValueID::ValueGenre_System, GetCommandClassId(), _instance, ValueID_Index_WakeUp::Min_Interval, "Minimum Wake-up Interval", "Seconds", true, false, 0, 0);
-								node->CreateValueInt(ValueID::ValueGenre_System, GetCommandClassId(), _instance, ValueID_Index_WakeUp::Max_Interval, "Maximum Wake-up Interval", "Seconds", true, false, 0, 0);
-								node->CreateValueInt(ValueID::ValueGenre_System, GetCommandClassId(), _instance, ValueID_Index_WakeUp::Default_Interval, "Default Wake-up Interval", "Seconds", true, false, 0, 0);
-								node->CreateValueInt(ValueID::ValueGenre_System, GetCommandClassId(), _instance, ValueID_Index_WakeUp::Interval_Step, "Wake-up Interval Step", "Seconds", true, false, 0, 0);
-								break;
-							}
-						}
-=======
 						if (GetVersion() >= 2)
 						{
 							node->CreateValueInt(ValueID::ValueGenre_System, GetCommandClassId(), _instance, ValueID_Index_WakeUp::Min_Interval, "Minimum Wake-up Interval", "Seconds", true, false, 0, 0);
@@ -508,7 +490,6 @@
 							node->CreateValueInt(ValueID::ValueGenre_System, GetCommandClassId(), _instance, ValueID_Index_WakeUp::Interval_Step, "Wake-up Interval Step", "Seconds", true, false, 0, 0);
 						}
 						node->CreateValueInt(ValueID::ValueGenre_System, GetCommandClassId(), _instance, ValueID_Index_WakeUp::Interval, "Wake-up Interval", "Seconds", false, false, 3600, 0);
->>>>>>> 067d4285
 					}
 				}
 			}
