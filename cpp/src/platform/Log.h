//-----------------------------------------------------------------------------
//
//	Log.h
//
//	Cross-platform message and error logging
//
//	Copyright (c) 2010 Mal Lansell <mal@lansell.org>
//	All rights reserved.
//
//	SOFTWARE NOTICE AND LICENSE
//
//	This file is part of OpenZWave.
//
//	OpenZWave is free software: you can redistribute it and/or modify
//	it under the terms of the GNU Lesser General Public License as published
//	by the Free Software Foundation, either version 3 of the License,
//	or (at your option) any later version.
//
//	OpenZWave is distributed in the hope that it will be useful,
//	but WITHOUT ANY WARRANTY; without even the implied warranty of
//	MERCHANTABILITY or FITNESS FOR A PARTICULAR PURPOSE.  See the
//	GNU Lesser General Public License for more details.
//
//	You should have received a copy of the GNU Lesser General Public License
//	along with OpenZWave.  If not, see <http://www.gnu.org/licenses/>.
//
//-----------------------------------------------------------------------------
#ifndef _Log_H
#define _Log_H

#include <stdarg.h>
#include <string>
#include "Defs.h"



namespace OpenZWave
{
	class Mutex;
	extern char const *LogLevelString[];

	/** \brief Various LogLevels available to the Application
	 * \ingroup Platform
	 *
	 * \see Log::SetLoggingState
	 */
	enum LogLevel
	{
		LogLevel_Invalid, 		/**< Invalid Log Status */
		LogLevel_None,			/**< Disable all logging */
		LogLevel_Always,		/**< These messages should always be shown */
		LogLevel_Fatal,			/**< A likely fatal issue in the library */
		LogLevel_Error,			/**< A serious issue with the library or the network */
		LogLevel_Warning,		/**< A minor issue from which the library should be able to recover */
		LogLevel_Alert,			/**< Something unexpected by the library about which the controlling application should be aware */
		LogLevel_Info,			/**< Everything is working fine...these messages provide streamlined feedback on each message */
		LogLevel_Detail,		/**< Detailed information on the progress of each message */
		LogLevel_Debug,			/**< Very detailed information on progress that will create a huge log file quickly
									But this level (as others) can be queued and sent to the log only on an error or warning */
		LogLevel_StreamDetail,	/**< Will include low-level byte transfers from controller to buffer to application and back */
		LogLevel_Internal		/**< Used only within the log class (uses existing timestamp, etc.) */
	};

	/** \brief A Abstract class to create a Custom Logging Method
	 * \ingroup Platform
	 *
	 * Use this as the basis to create a custom logging class for your applation.
	 * \see Log::SetLoggingClass
	 */
	class i_LogImpl
	{
	public:
		i_LogImpl() { } ;
		virtual ~i_LogImpl() { } ;
		virtual void Write( LogLevel _level, uint8 const _nodeId, char const* _format, va_list _args ) = 0;
		virtual void QueueDump() = 0;
		virtual void QueueClear() = 0;
		virtual void SetLoggingState( LogLevel _saveLevel, LogLevel _queueLevel, LogLevel _dumpTrigger ) = 0;
		virtual void SetLogFileName( const string &_filename ) = 0;
	};

	/** \brief Implements a platform-independent log...written to the console and, optionally, a file.
	 * \ingroup Platform
	 */
	class Log
	{
	public:
		/** \brief Create a log.
		 *
		 * Creates the cross-platform logging singleton.
		 * Any previous log will be cleared.
		 * \return a pointer to the logging object.
		 * \see Destroy, Write
		 */
		static Log* Create( string const& _filename, bool const _bAppend, bool const _bConsoleOutput, LogLevel const _saveLevel, LogLevel const _queueLevel, LogLevel const _dumpTrigger );

		/** \brief Create a log.
		 *
		 * Creates the cross-platform logging singleton.
		 * Any previous log will be cleared.
		 * \param LogClass a Logging Class that inherits the i_LogImpl Class to use to Log
		 * \return a pointer to the logging object.
		 * \see Destroy, Write
		 */

		static Log* Create( i_LogImpl *LogClass );

		/** \brief Destroys the log.
		 *
		 * Destroys the logging singleton.  The log can no longer
		 * be written to without another call to Create.
		 * \see Create, Write
		 */
		static void Destroy();

<<<<<<< HEAD
		/** \brief Set the Logging Implementation Class
		 *
		 * Used to to replace the standard File/Console Logging classes
		 *
=======
		/**
		 * \brief Set the Logging Implementation Class to replace the standard File/Console logging
>>>>>>> e0892c54
		 * \param LogClass A Logging Class that inherits the i_LogImpl Class used to Log to
		 * \return Bool Value indicating success or failure
		 */
		static bool SetLoggingClass(i_LogImpl *LogClass );

		/** \brief Enable or disable library logging (retained for backward compatibility)
		 *
		 * \param _dologging  If true, logging is enabled; if false, disabled
		*/
		static void SetLoggingState(bool _dologging);

		/**\brief Enable or disable library logging.
		 *
		 * To disable, set _saveLevel and _queueLevel to LogLevel_None.
		 *
		 * \param _saveLevel	LogLevel of messages to write in real-time
		 * \param _queueLevel	LogLevel of messages to queue to be dumped in case of an error
		 * \param _dumpTrigger	LogLevel of message that triggers a queue dump (probably LogLevel_Error or LogLevel_Warning)
		*/
		static void SetLoggingState( LogLevel _saveLevel, LogLevel _queueLevel, LogLevel _dumpTrigger );

		/**\brief Determine whether logging is enabled or not (retained for backward compatibility)
		 *
		 * \param _dologging  If true, logging is enabled; if false, disabled
		*/
		static bool GetLoggingState();

		/**\brief Obtain the various logging levels.
		 *
		 * \param _saveLevel	LogLevel of messages to write in real-time
		 * \param _queueLevel	LogLevel of messages to queue to be dumped in case of an error
		 * \param _dumpTrigger	LogLevel of message that triggers a queue dump (probably LogLevel_Error or LogLevel_Warning)
		*/
		static void GetLoggingState( LogLevel* _saveLevel, LogLevel* _queueLevel, LogLevel* _dumpTrigger );

		/** \brief Change the log file name.
		 *
		 * This will start a new log file (or potentially start appending
		 * information to an existing one.  Developers might want to use this function, together with a timer
		 * in the controlling application, to create timestamped log file names.
		 * \param _filename Name of the new (or existing) file to use for log output.
		*/
		static void SetLogFileName( const string &_filename );

		/**\brief Write an entry to the log.
		 *
		 * Writes a formatted string to the log.
		 * \param _level	Specifies the type of log message (Error, Warning, Debug, etc.)
		 * \param _format.  A string formatted in the same manner as used with printf etc.
		 * \param ... a variable number of arguments, to be included in the formatted string.
		 * \see Create, Destroy
		 */
		static void Write( LogLevel _level, char const* _format, ... );

		/**\brief Write an entry to the log.
		 *
		 * Writes a formatted string to the log.
		 * \param _level	Specifies the type of log message (Error, Warning, Debug, etc.)
		 * \param _nodeId	Node Id this entry is about.
		 * \param _format.  A string formatted in the same manner as used with printf etc.
		 * \param ... a variable number of arguments, to be included in the formatted string.
		 * \see Create, Destroy
		 */
		static void Write( LogLevel _level, uint8 const _nodeId, char const* _format, ... );

		/** \brief Send the queued log messages to the log output.
		 */
		static void QueueDump();

		/**
		 * Clear the log message queue
		 */
		static void QueueClear();

	private:
		Log( string const& _filename, bool const _bAppend, bool const _bConsoleOutput, LogLevel _saveLevel, LogLevel _queueLevel, LogLevel _dumpTrigger );
		~Log();

		static i_LogImpl*	m_pImpl;		/**< Pointer to an object that encapsulates the platform-specific logging implementation. */
		static Log*	s_instance;
		Mutex*		m_logMutex;
	};
} // namespace OpenZWave

#endif //_Log_H<|MERGE_RESOLUTION|>--- conflicted
+++ resolved
@@ -113,15 +113,9 @@
 		 */
 		static void Destroy();
 
-<<<<<<< HEAD
-		/** \brief Set the Logging Implementation Class
-		 *
-		 * Used to to replace the standard File/Console Logging classes
-		 *
-=======
 		/**
 		 * \brief Set the Logging Implementation Class to replace the standard File/Console logging
->>>>>>> e0892c54
+		 *
 		 * \param LogClass A Logging Class that inherits the i_LogImpl Class used to Log to
 		 * \return Bool Value indicating success or failure
 		 */
