#
# Makefile for OpenZWave Linux build
# Greg Satz

# GNU make only

# Linux requires libudev-dev
# FreeBSD requires port misc/e2fsprogs-libuuid



#these variables can be modified by the user if needed


# what flags we will use for compiling in debug mode
DEBUG_CFLAGS    := -Wall -Wno-unknown-pragmas -Wno-inline -Wno-format -Werror -Wno-error=sequence-point -Wno-sequence-point -ggdb -DDEBUG -fPIC  -DSYSCONFDIR="\"$(PREFIX)/etc/openzwave/\""
# what flags we will use for compiling in release mode
RELEASE_CFLAGS  := -Wall -Wno-unknown-pragmas -Werror -Wno-format -Wno-error=sequence-point -Wno-sequence-point -O3 -DNDEBUG -fPIC  -DSYSCONFDIR="\"$(PREFIX)/etc/openzwave/\""
#what flags we will use for linking in debug mode
DEBUG_LDFLAGS	:= -g

top_srcdir := $(abspath $(dir $(lastword $(MAKEFILE_LIST)))../../)

include $(top_srcdir)/cpp/build/support.mk

#Mac prefers a dylib, not a so
ifeq ($(UNAME),Darwin)
SHARED_LIB_NAME=libopenzwave-$(VERSION).dylib
SHARED_LIB_UNVERSIONED=libopenzwave.dylib
else
SHARED_LIB_NAME=libopenzwave.so.$(VERSION)
SHARED_LIB_UNVERSIONED=libopenzwave.so
endif

#if we are on a Mac, add these flags and libs to the compile and link phases 
ifeq ($(UNAME),Darwin)
CFLAGS	+= -c -DDARWIN
TARCH	+= -arch i386 -arch x86_64
LDFLAGS += -dynamiclib -install_name "$(DESTDIR)/$(instlibdir)/$(SHARED_LIB_NAME)"
LIBS	+= -framework IOKit -framework CoreFoundation -arch i386 -arch x86_64
else ifeq ($(UNAME),FreeBSD)
LDFLAGS+= -shared -lusb -Wl,-soname,$(SHARED_LIB_NAME)

# Pre FreeBSD 10.2 we have no native, or "old" native iconv.h (non-posix compliant
# const modifiers)
# For these, require libiconv pkg to be installed.
ifeq ($(shell test $$(uname -U) -ge 1002000; echo $$?),1)
# <10.2
ifeq (,$(wildcard /usr/local/include/iconv.h))
$(error FreeBSD pre 10.2: Please install libiconv from ports)
else
# Installed, use it
CFLAGS += -I/usr/local/include
# User application *must* use -liconv; we don't do any linking from this file since we only
# build a library.
endif
endif
# For 10.2 and later, use iconv from base, no extra include path required.

else ifeq ($(UNAME),NetBSD)
<<<<<<< HEAD
CFLAGS += $(shell pkgconf --cflags libusb-1.0)
LDFLAGS+= -shared $(shell pkgconf --libs libusb-1.0)
=======
CFLAGS += -I/usr/pkg/include/libusb-1.0
LDFLAGS+= -shared -L/usr/pkg/lib -lusb-1.0 -Wl,-rpath=/usr/pkg/lib
else ifeq ($(UNAME),SunOS)
CFLAGS+=  -I$(PREFIX)/include/libusb-1.0
LDFLAGS+= -shared -lusb-1.0 -liconv
>>>>>>> 5e89d5fd
else
LDFLAGS += -shared -Wl,-soname,$(SHARED_LIB_NAME)
LIBS 	+= -ludev
endif
CFLAGS  += $(CPPFLAGS)

#where to put the temporary library
LIBDIR	?= $(top_builddir)

INCLUDES	:= -I $(top_srcdir)/cpp/src -I $(top_srcdir)/cpp/tinyxml/ -I $(top_srcdir)/cpp/hidapi/hidapi/

ifeq ($(UNAME),Darwin)
SOURCES_HIDAPI =$(top_srcdir)/cpp/hidapi/mac
else ifeq ($(UNAME),FreeBSD)
SOURCES_HIDAPI =$(top_srcdir)/cpp/hidapi/libusb
else ifeq ($(UNAME),NetBSD)
SOURCES_HIDAPI =$(top_srcdir)/cpp/hidapi/libusb
else ifeq ($(UNAME),SunOS)
SOURCES_HIDAPI =$(top_srcdir)/cpp/hidapi/libusb
else
SOURCES_HIDAPI =$(top_srcdir)/cpp/hidapi/linux
endif


SOURCES		:= $(top_srcdir)/cpp/src $(top_srcdir)/cpp/src/command_classes $(top_srcdir)/cpp/tinyxml \
	$(top_srcdir)/cpp/src/value_classes $(top_srcdir)/cpp/src/platform $(top_srcdir)/cpp/src/platform/unix $(SOURCES_HIDAPI) $(top_srcdir)/cpp/src/aes/
VPATH = $(top_srcdir)/cpp/src:$(top_srcdir)/cpp/src/command_classes:$(top_srcdir)/cpp/tinyxml:\
	$(top_srcdir)/cpp/src/value_classes:$(top_srcdir)/cpp/src/platform:$(top_srcdir)/cpp/src/platform/unix:$(SOURCES_HIDAPI):$(top_srcdir)/cpp/src/aes/

tinyxml := $(notdir $(wildcard $(top_srcdir)/cpp/tinyxml/*.cpp))

ifeq ($(UNAME),Darwin)
hidapi := $(notdir $(wildcard $(top_srcdir)/cpp/hidapi/mac/*.c))
else ifeq ($(UNAME),FreeBSD)
hidapi := $(notdir $(wildcard $(top_srcdir)/cpp/hidapi/libusb/*.c))
else ifeq ($(UNAME),NetBSD)
hidapi := $(notdir $(wildcard $(top_srcdir)/cpp/hidapi/libusb/*.c))
else ifeq ($(UNAME),SunOS)
hidapi := $(notdir $(wildcard $(top_srcdir)/cpp/hidapi/libusb/*.c))
else
hidapi := $(notdir $(wildcard $(top_srcdir)/cpp/hidapi/linux/*.c)) # we do not want the libusb version
endif

ifeq ($(BITBAKE_ENV),1)
ar_option := "rc"
endif

cclasses := $(notdir $(wildcard $(top_srcdir)/cpp/src/command_classes/*.cpp))
vclasses := $(notdir $(wildcard $(top_srcdir)/cpp/src/value_classes/*.cpp))
pform := $(notdir $(wildcard $(top_srcdir)/cpp/src/platform/*.cpp)) \
	$(notdir $(wildcard $(top_srcdir)/cpp/src/platform/unix/*.cpp))
indep := $(notdir $(filter-out $(top_srcdir)/cpp/src/vers.cpp, $(wildcard $(top_srcdir)/cpp/src/*.cpp)))
aes := $(notdir $(wildcard $(top_srcdir)/cpp/src/aes/*.c))


default: printversion $(LIBDIR)/libopenzwave.a $(LIBDIR)/$(SHARED_LIB_NAME) $(top_builddir)/ozw_config

clean:
	@rm -rf $(DEPDIR) $(OBJDIR) $(LIBDIR)/libopenzwave.so* $(LIBDIR)/libopenzwave*.dylib $(LIBDIR)/libopenzwave.a $(top_builddir)/libopenzwave.pc $(top_builddir)/docs/api $(top_builddir)/Doxyfile $(top_srcdir)/cpp/src/vers.cpp

printversion:
	@echo "Building OpenZWave Version $(GITVERSION)"	


-include $(patsubst %.cpp,$(DEPDIR)/%.d,$(tinyxml))
-include $(patsubst %.c,$(DEPDIR)/%.d,$(hidapi))
-include $(patsubst %.cpp,$(DEPDIR)/%.d,$(cclasses))
-include $(patsubst %.cpp,$(DEPDIR)/%.d,$(vclasses))
-include $(patsubst %.cpp,$(DEPDIR)/%.d,$(pform))
-include $(patsubst %.cpp,$(DEPDIR)/%.d,$(indep))
-include $(patsubst %.c,$(DEPDIR)/%.d,$(aes))

#create a vers.cpp file that contains our version and subversion revisions
$(top_srcdir)/cpp/src/vers.cpp:
	@echo "Creating vers.cpp"
	@echo '#include "Defs.h"' > $(top_srcdir)/cpp/src/vers.cpp
	@echo 'uint16_t ozw_vers_major = $(VERSION_MAJ);' >> $(top_srcdir)/cpp/src/vers.cpp
	@echo 'uint16_t ozw_vers_minor = $(VERSION_MIN);' >> $(top_srcdir)/cpp/src/vers.cpp
	@echo 'uint16_t ozw_vers_revision = $(VERSION_REV);' >> $(top_srcdir)/cpp/src/vers.cpp
	@echo 'char ozw_version_string[] = "$(GITVERSION)";' >> $(top_srcdir)/cpp/src/vers.cpp


#$(OBJDIR)/vers.o:	$(top_builddir)/vers.cpp

$(LIBDIR)/libopenzwave.a:	$(patsubst %.cpp,$(OBJDIR)/%.o,$(tinyxml)) \
			$(patsubst %.c,$(OBJDIR)/%.o,$(hidapi)) \
			$(patsubst %.c,$(OBJDIR)/%.o,$(aes)) \
			$(patsubst %.cpp,$(OBJDIR)/%.o,$(cclasses)) \
			$(patsubst %.cpp,$(OBJDIR)/%.o,$(vclasses)) \
			$(patsubst %.cpp,$(OBJDIR)/%.o,$(pform)) \
			$(patsubst %.cpp,$(OBJDIR)/%.o,$(indep)) \
			$(OBJDIR)/vers.o
	@echo "Linking Static Library"
	@$(AR) $(ar_option) $@ $+
	@$(RANLIB) $@

$(LIBDIR)/$(SHARED_LIB_NAME):	$(patsubst %.cpp,$(OBJDIR)/%.o,$(tinyxml)) \
			$(patsubst %.c,$(OBJDIR)/%.o,$(hidapi)) \
			$(patsubst %.c,$(OBJDIR)/%.o,$(aes)) \
			$(patsubst %.cpp,$(OBJDIR)/%.o,$(cclasses)) \
			$(patsubst %.cpp,$(OBJDIR)/%.o,$(vclasses)) \
			$(patsubst %.cpp,$(OBJDIR)/%.o,$(pform)) \
			$(patsubst %.cpp,$(OBJDIR)/%.o,$(indep)) \
			$(OBJDIR)/vers.o
	@echo "Linking Shared Library"
	@$(LD) $(LDFLAGS) $(TARCH) -o $@ $+ $(LIBS)
	@ln -sf $(SHARED_LIB_NAME) $(LIBDIR)/$(SHARED_LIB_UNVERSIONED)

$(top_builddir)/libopenzwave.pc: $(top_srcdir)/cpp/build/libopenzwave.pc.in $(PKGCONFIG)
	@echo "Making libopenzwave pkg-config file"
	@$(SED) \
		-e 's|[@]prefix@|$(PREFIX)|g' \
		-e 's|[@]exec_prefix@|$(PREFIX)/bin|g' \
		-e 's|[@]libdir@|$(instlibdir)|g' \
		-e 's|[@]includedir@|$(includedir)/|g' \
                -e 's|[@]sysconfdir@|$(sysconfdir)/|g' \
                -e 's|[@]gitversion@|$(GITVERSION)|g' \
                -e 's|[@]docdir@|$(docdir)/|g' \
		-e 's|[@]VERSION@|$(VERSION)|g' \
		< "$<" > "$@"
$(top_builddir)/ozw_config: $(top_srcdir)/cpp/build/ozw_config.in
	@echo "Making ozw_config file"
	@$(SED) \
		-e 's|[@]pkgconfigfile@|$(pkgconfigdir)/libopenzwave.pc|g' \
		< "$<" > "$@"
	@chmod +x $(top_builddir)/ozw_config

ifeq ($(DOT),)
HAVE_DOT = -e 's|[@]HAVE_DOT@|NO|g' 
else
HAVE_DOT = -e 's|[@]HAVE_DOT@|YES|g' 
endif

$(top_builddir)/Doxyfile: $(top_srcdir)/docs/Doxyfile.in $(top_srcdir)/cpp/src/vers.cpp
	@mkdir -p $(top_builddir)/docs/api/
	@$(SED) \
		-e 's|[@]OUTPUT_DIR@|$(top_builddir)/docs/api/|g' \
		-e 's|[@]TOPSRC_DIR@|$(top_srcdir)|g' \
		$(HAVE_DOT) \
		-e 's|[@]VERSION@|$(VERSION).$(VERSION_REV)|g' \
		< "$<" > "$@"

ifeq ($(DOXYGEN),)
doc:
		$(warning Documentation not being built)
else
doc: $(top_builddir)/Doxyfile
	@echo "Creating Documentation at $(top_builddir)/docs/api/"
	@mkdir -p $(top_builddir)/docs/api/
	@cd $(top_builddir); $(DOXYGEN)
endif

install: $(LIBDIR)/$(SHARED_LIB_NAME) doc $(top_builddir)/libopenzwave.pc $(top_builddir)/ozw_config
	@echo "Installing Shared Library"
	@install -d $(DESTDIR)/$(instlibdir)/
	@cp  $(LIBDIR)/$(SHARED_LIB_NAME) $(DESTDIR)/$(instlibdir)/$(SHARED_LIB_NAME)
	@ln -sf $(SHARED_LIB_NAME) $(DESTDIR)/$(instlibdir)/$(SHARED_LIB_UNVERSIONED)
	@echo "Installing Headers"
	@install -d $(DESTDIR)/$(includedir)
	@install -m 0644 $(top_srcdir)/cpp/src/*.h $(DESTDIR)/$(includedir)
	@install -d $(DESTDIR)/$(includedir)/command_classes/
	@install -m 0644 $(top_srcdir)/cpp/src/command_classes/*.h $(DESTDIR)/$(includedir)/command_classes/
	@install -d $(DESTDIR)/$(includedir)/value_classes/
	@install -m 0644 $(top_srcdir)/cpp/src/value_classes/*.h $(DESTDIR)/$(includedir)/value_classes/
	@install -d $(DESTDIR)/$(includedir)/platform/
	@install -m 0644 $(top_srcdir)/cpp/src/platform/*.h $(DESTDIR)/$(includedir)/platform/	
	@install -d $(DESTDIR)/$(includedir)/platform/unix/
	@install -m 0644 $(top_srcdir)/cpp/src/platform/unix/*.h $(DESTDIR)/$(includedir)/platform/unix/
	@install -d $(DESTDIR)/$(includedir)/aes/
	@install -m 0644 $(top_srcdir)/cpp/src/aes/*.h $(DESTDIR)/$(includedir)/aes/
	@install -d $(DESTDIR)/$(sysconfdir)/
	@echo "Installing Config Database"
	@cp -r $(top_srcdir)/config/* $(DESTDIR)/$(sysconfdir)
	@echo "Installing Documentation"
	@install -d $(DESTDIR)/$(docdir)/
	@cp -r $(top_srcdir)/docs/* $(DESTDIR)/$(docdir)
	@if [ -d "$(top_builddir)/docs/html/" ]; then cp -r $(top_builddir)/docs/html/* $(DESTDIR)/$(docdir); fi
	@echo "Installing Pkg-config Files"
	@install -d $(DESTDIR)/$(pkgconfigdir) 
	@cp $(top_builddir)/libopenzwave.pc $(DESTDIR)/$(pkgconfigdir)
	@install -d $(DESTDIR)/$(PREFIX)/bin/
	@cp $(top_builddir)/ozw_config $(DESTDIR)/$(PREFIX)/bin/ozw_config
	@chmod 755 $(DESTDIR)/$(PREFIX)/bin/ozw_config



.SUFFIXES:	.d .cpp .o .a
.PHONY:	default clean install doc<|MERGE_RESOLUTION|>--- conflicted
+++ resolved
@@ -58,16 +58,11 @@
 # For 10.2 and later, use iconv from base, no extra include path required.
 
 else ifeq ($(UNAME),NetBSD)
-<<<<<<< HEAD
 CFLAGS += $(shell pkgconf --cflags libusb-1.0)
 LDFLAGS+= -shared $(shell pkgconf --libs libusb-1.0)
-=======
-CFLAGS += -I/usr/pkg/include/libusb-1.0
-LDFLAGS+= -shared -L/usr/pkg/lib -lusb-1.0 -Wl,-rpath=/usr/pkg/lib
 else ifeq ($(UNAME),SunOS)
 CFLAGS+=  -I$(PREFIX)/include/libusb-1.0
 LDFLAGS+= -shared -lusb-1.0 -liconv
->>>>>>> 5e89d5fd
 else
 LDFLAGS += -shared -Wl,-soname,$(SHARED_LIB_NAME)
 LIBS 	+= -ludev
